--- conflicted
+++ resolved
@@ -20,19 +20,11 @@
   - repo: https://github.com/nbQA-dev/nbQA
     rev: 1.7.1
     hooks:
-<<<<<<< HEAD
       - id: nbqa-black
       - id: nbqa-check-ast
       - id: nbqa-isort
   - repo: https://github.com/pycqa/isort
-    rev: 5.12.0
-=======
-    -   id: nbqa-black
-    -   id: nbqa-check-ast
-    -   id: nbqa-isort
--   repo: https://github.com/pycqa/isort
     rev: 5.13.2
->>>>>>> a3d90da9
     hooks:
       - id: isort
         name: isort (python)
