--- conflicted
+++ resolved
@@ -27,13 +27,8 @@
           ./.github/scripts/linux_install.sh
           ./.github/scripts/osx_test.sh
         shell: bash
-<<<<<<< HEAD
-  test_linux:
-    name: Testing on Linux
-=======
   test_linux_py36:
     name: Testing on Linux Python 3.6
->>>>>>> 32ddeb1f
     runs-on: ubuntu-latest
     steps:
       - uses: actions/checkout@master
