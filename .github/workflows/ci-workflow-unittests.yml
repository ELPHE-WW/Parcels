name: unit-tests
on:
<<<<<<< HEAD
  push:
    branches:
      - "master"
      - "test-me/*"
  pull_request:
    branches:
      - "*"
=======
  workflow_dispatch:
  pull_request:
  schedule:
    - cron: "0 7 * * 1" # Run every Monday at 7:00 UTC
>>>>>>> 5daf5313
jobs:
  unit-test:
    name: Unittesting on ${{ matrix.os }} with python latest
    runs-on: ${{ matrix.os }}-latest
    defaults:
      run:
        shell: bash -l {0}
    strategy:
      fail-fast: false
      matrix:
        os: [macos, ubuntu, windows]
        include:
          - os: macOS
            os-short: osx
          - os: ubuntu
            os-short: linux
          - os: windows
            os-short: win
    steps:
      - name: Checkout
        uses: actions/checkout@v3
      - name: Setup Miniconda
        uses: conda-incubator/setup-miniconda@v2.2.0
        with:
          miniconda-version: "latest"
          activate-environment: py3_parcels
          environment-file: environment_py3_${{ matrix.os-short }}.yml
          auto-activate-base: false
          auto-update-conda: true
      - run: conda info
      - name: Install parcels
        run: python setup.py install
      - name: Unit test
        run: |
          pytest -v -s tests<|MERGE_RESOLUTION|>--- conflicted
+++ resolved
@@ -1,6 +1,5 @@
 name: unit-tests
 on:
-<<<<<<< HEAD
   push:
     branches:
       - "master"
@@ -8,12 +7,8 @@
   pull_request:
     branches:
       - "*"
-=======
-  workflow_dispatch:
-  pull_request:
   schedule:
     - cron: "0 7 * * 1" # Run every Monday at 7:00 UTC
->>>>>>> 5daf5313
 jobs:
   unit-test:
     name: Unittesting on ${{ matrix.os }} with python latest
