--- conflicted
+++ resolved
@@ -245,11 +245,6 @@
             if pset.size == 0:
                 logger.warning("ParticleSet is empty on writing as array at time %g" % time)
             else:
-<<<<<<< HEAD
-                tol = 1e-8
-                to_write = (pd['dt'] * pd['time'] < pd['dt'] * time + tol) & np.isfinite(pd['id'])
-                if np.count_nonzero(to_write) > 0:
-=======
                 if deleted_only:
                     pset_towrite = pset
                 elif pset[0].dt > 0:
@@ -257,7 +252,6 @@
                 else:
                     pset_towrite = [p for p in pset if time + p.dt < p.time <= time and np.isfinite(p.id)]
                 if len(pset_towrite) > 0:
->>>>>>> d4faf1a9
                     for var in self.var_names:
                         data_dict[var] = pd[var][to_write]
                     self.maxid_written = max(self.maxid_written, np.max(data_dict['id']))
