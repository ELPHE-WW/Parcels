--- conflicted
+++ resolved
@@ -212,16 +212,10 @@
             logger.warning("ParticleSet is empty on writing as array at time %g" % time)
             return
 
-<<<<<<< HEAD
-        indices_to_write = (
-            pset.particledata._to_write_particles(pset.particledata._data, time) if indices is None else indices
-        )
-=======
         if indices is None:
             indices_to_write = pset.particledata._to_write_particles(pset.particledata._data, time)
         else:
             indices_to_write = indices
->>>>>>> fcb5c961
 
         if len(indices_to_write) > 0:
             pids = pset.particledata.getvardata("id", indices_to_write)
