import os
from datetime import datetime, timedelta
from pathlib import Path
from typing import List
from urllib.request import urlretrieve

import platformdirs

__all__ = ["download_example_dataset", "get_data_home", "list_example_datasets"]

example_data_files = {
    "MovingEddies_data": [
        "moving_eddiesP.nc",
        "moving_eddiesU.nc",
        "moving_eddiesV.nc",
    ],
    "MITgcm_example_data": ["mitgcm_UV_surface_zonally_reentrant.nc"],
    "OFAM_example_data": ["OFAM_simple_U.nc", "OFAM_simple_V.nc"],
    "Peninsula_data": [
        "peninsulaU.nc",
        "peninsulaV.nc",
        "peninsulaP.nc",
        "peninsulaT.nc",
    ],
    "GlobCurrent_example_data": [
        f"{date.strftime('%Y%m%d')}000000-GLOBCURRENT-L4-CUReul_hs-ALT_SUM-v02.0-fv01.0.nc"
        for date in ([datetime(2002, 1, 1) + timedelta(days=x) for x in range(0, 365)] + [datetime(2003, 1, 1)])
    ],
    "DecayingMovingEddy_data": [
        "decaying_moving_eddyU.nc",
        "decaying_moving_eddyV.nc",
    ],
    "NemoCurvilinear_data": [
        "U_purely_zonal-ORCA025_grid_U.nc4",
        "V_purely_zonal-ORCA025_grid_V.nc4",
        "mesh_mask.nc4",
    ],
    "NemoNorthSeaORCA025-N006_data": [
        "ORCA025-N06_20000104d05U.nc",
        "ORCA025-N06_20000109d05U.nc",
        "ORCA025-N06_20000114d05U.nc",
        "ORCA025-N06_20000119d05U.nc",
        "ORCA025-N06_20000124d05U.nc",
        "ORCA025-N06_20000129d05U.nc",
        "ORCA025-N06_20000104d05V.nc",
        "ORCA025-N06_20000109d05V.nc",
        "ORCA025-N06_20000114d05V.nc",
        "ORCA025-N06_20000119d05V.nc",
        "ORCA025-N06_20000124d05V.nc",
        "ORCA025-N06_20000129d05V.nc",
        "ORCA025-N06_20000104d05W.nc",
        "ORCA025-N06_20000109d05W.nc",
        "ORCA025-N06_20000114d05W.nc",
        "ORCA025-N06_20000119d05W.nc",
        "ORCA025-N06_20000124d05W.nc",
        "ORCA025-N06_20000129d05W.nc",
        "coordinates.nc",
    ],
    "POPSouthernOcean_data": [
        "t.x1_SAMOC_flux.169000.nc",
        "t.x1_SAMOC_flux.169001.nc",
        "t.x1_SAMOC_flux.169002.nc",
        "t.x1_SAMOC_flux.169003.nc",
        "t.x1_SAMOC_flux.169004.nc",
        "t.x1_SAMOC_flux.169005.nc",
    ],
    "SWASH_data": [
        "field_0065532.nc",
        "field_0065537.nc",
        "field_0065542.nc",
        "field_0065548.nc",
        "field_0065552.nc",
        "field_0065557.nc",
    ],
    "WOA_data": [f"woa18_decav_t{m:02d}_04.nc" for m in range(1, 13)],
    "CROCOidealized_data": ["CROCO_idealized.nc"],
}


example_data_url = "http://oceanparcels.org/examples-data"


def get_data_home(data_home=None):
    """Return a path to the cache directory for example datasets.

    This directory is used by :func:`load_dataset`.

    If the ``data_home`` argument is not provided, it will use a directory
    specified by the ``PARCELS_EXAMPLE_DATA`` environment variable (if it exists)
    or otherwise default to an OS-appropriate user cache location.
    """
    if data_home is None:
        data_home = os.environ.get("PARCELS_EXAMPLE_DATA", platformdirs.user_cache_dir("parcels"))
    data_home = os.path.expanduser(data_home)
    if not os.path.exists(data_home):
        os.makedirs(data_home)
    return data_home


def list_example_datasets() -> List[str]:
    """List the available example datasets.

    Use :func:`download_example_dataset` to download one of the datasets.

    Returns
    -------
    datasets : list of str
        The names of the available example datasets.
    """
    return list(example_data_files.keys())


def download_example_dataset(dataset: str, data_home=None):
    """Load an example dataset from the parcels website.

    This function provides quick access to a small number of example datasets
    that are useful in documentation and testing in parcels.

    Parameters
    ----------
    dataset : str
        Name of the dataset to load.
    data_home : pathlike, optional
        The directory in which to cache data. If not specified, the value
        of the ``PARCELS_EXAMPLE_DATA`` environment variable, if any, is used.
        Otherwise the default location is assigned by :func:`get_data_home`.

    Returns
    -------
    dataset_folder : Path
        Path to the folder containing the downloaded dataset files.
    """
    # Dev note: `dataset` is assumed to be a folder name with netcdf files
    if dataset not in example_data_files:
        raise ValueError(
<<<<<<< HEAD
            f"Dataset {dataset!r} not found. Available datasets are: " ", ".join(example_data_files.keys())
=======
            f"Dataset {dataset!r} not found. Available datasets are: " + ", ".join(example_data_files.keys())
>>>>>>> fcb5c961
        )

    cache_folder = get_data_home(data_home)
    dataset_folder = Path(cache_folder) / dataset

    if not dataset_folder.exists():
        dataset_folder.mkdir(parents=True)

    for filename in example_data_files[dataset]:
        filepath = dataset_folder / filename
        if not filepath.exists():
            url = f"{example_data_url}/{dataset}/{filename}"
            urlretrieve(url, str(filepath))

    return dataset_folder<|MERGE_RESOLUTION|>--- conflicted
+++ resolved
@@ -133,11 +133,7 @@
     # Dev note: `dataset` is assumed to be a folder name with netcdf files
     if dataset not in example_data_files:
         raise ValueError(
-<<<<<<< HEAD
-            f"Dataset {dataset!r} not found. Available datasets are: " ", ".join(example_data_files.keys())
-=======
             f"Dataset {dataset!r} not found. Available datasets are: " + ", ".join(example_data_files.keys())
->>>>>>> fcb5c961
         )
 
     cache_folder = get_data_home(data_home)
