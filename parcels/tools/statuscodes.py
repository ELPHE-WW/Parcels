"""Collection of pre-built recovery kernels."""


__all__ = ['StateCode', 'OperationCode', 'ErrorCode',
           'FieldSamplingError', 'FieldOutOfBoundError', 'TimeExtrapolationError',
           'KernelError', 'OutOfBoundsError', 'ThroughSurfaceError', 'OutOfTimeError',
           'recovery_map']


class StateCode:
    Success = 0
    Evaluate = 1


class OperationCode:
    Repeat = 2
    Delete = 3
    StopExecution = 4


class ErrorCode:
    Error = 5
    ErrorInterpolation = 51
    ErrorOutOfBounds = 6
    ErrorThroughSurface = 61
    ErrorTimeExtrapolation = 7


class DaskChunkingError(RuntimeError):
    """Error indicating to the user that something with setting up Dask and chunked fieldsets went wrong."""

    def __init__(self, src_class_type, message):
        msg = f"[{str(src_class_type)}]: {message}"
        super().__init__(msg)


class FieldSamplingError(RuntimeError):
    """Utility error class to propagate erroneous field sampling in Scipy mode."""

    def __init__(self, x, y, z, field=None):
        self.field = field
        self.x = x
        self.y = y
        self.z = z
        message = f"{field.name if field else 'Field'} sampled at ({self.x}, {self.y}, {self.z})"
        super().__init__(message)


class FieldOutOfBoundError(RuntimeError):
    """Utility error class to propagate out-of-bound field sampling in Scipy mode."""

    def __init__(self, x, y, z, field=None):
        self.field = field
        self.x = x
        self.y = y
        self.z = z
        message = f"{field.name if field else 'Field'} sampled out-of-bound, at ({self.x}, {self.y}, {self.z})"
        super().__init__(message)


class FieldOutOfBoundSurfaceError(RuntimeError):
    """Utility error class to propagate out-of-bound field sampling at the surface in Scipy mode.

    Note that if ErrorThroughSurface is not part of the recovery kernel, Parcels will use ErrorOutOfBounds.
    """

    def __init__(self, x, y, z, field=None):
        self.field = field
        self.x = x
        self.y = y
        self.z = z
        message = f"{field.name if field else 'Field'} sampled out-of-bound at the surface, at ({self.x}, {self.y}, {self.z})"
        super().__init__(message)


class TimeExtrapolationError(RuntimeError):
    """Utility error class to propagate erroneous time extrapolation sampling in Scipy mode."""

    def __init__(self, time, field=None, msg='allow_time_extrapoltion'):
        if field is not None and field.grid.time_origin and time is not None:
            time = field.grid.time_origin.fulltime(time)
        message = f"{field.name if field else 'Field'} sampled outside time domain at time {time}."
        if msg == 'allow_time_extrapoltion':
            message += " Try setting allow_time_extrapolation to True"
        elif msg == 'show_time':
            message += " Try explicitly providing a 'show_time'"
        else:
            message += msg + " Try setting allow_time_extrapolation to True"
        super().__init__(message)


class KernelError(RuntimeError):
    """General particle kernel error with optional custom message."""

    def __init__(self, particle, fieldset=None, msg=None):
        message = (f"{particle.state}\n"
                   f"Particle {particle}\n"
                   f"Time: {parse_particletime(particle.time, fieldset)}\n"
                   f"timestep dt: {particle.dt}\n")
        if msg:
            message += msg
        super().__init__(message)


class NotTestedError(Exception):
    """Raised when the function is not tested. Code is commented."""

    def __init__(self):
        super().__init__("Method has not been tested. Code has been commented out until unit tests are available.")


def parse_particletime(time, fieldset):
    if fieldset is not None and fieldset.time_origin:
        time = fieldset.time_origin.fulltime(time)
    return time


def recovery_kernel_error(particle, fieldset, time):
<<<<<<< HEAD
    """Default error kernel that throws exception."""
    msg = "Error: %s" % particle.exception if particle.exception else None
=======
    """Default error kernel that throws exception"""
    msg = f"Error: {particle.exception if particle.exception else None}"
>>>>>>> 54ede99e
    raise KernelError(particle, fieldset=fieldset, msg=msg)


class InterpolationError(KernelError):
    """Particle kernel error for interpolation error."""

    def __init__(self, particle, fieldset=None, lon=None, lat=None, depth=None):
        if lon and lat:
            message = f"Field interpolation error at ({lon}, {lat}, {depth})"
        else:
            message = f"Field interpolation error for particle at ({particle.lon}, {particle.lat}, {particle.depth})"
        super().__init__(particle, fieldset=fieldset, msg=message)


class OutOfBoundsError(KernelError):
    """Particle kernel error for out-of-bounds field sampling."""

    def __init__(self, particle, fieldset=None, lon=None, lat=None, depth=None):
        if lon and lat:
            message = f"Field sampled at ({lon}, {lat}, {depth})"
        else:
            message = f"Out-of-bounds sampling by particle at ({particle.lon}, {particle.lat}, {particle.depth})"
        super().__init__(particle, fieldset=fieldset, msg=message)


class ThroughSurfaceError(KernelError):
    """Particle kernel error for field sampling at surface."""

    def __init__(self, particle, fieldset=None, lon=None, lat=None, depth=None):
        if lon and lat:
            message = f"Field sampled at ({lon}, {lat}, {depth})"
        else:
            message = f"Through-surface sampling by particle at ({particle.lon}, {particle.lat}, {particle.depth})"
        super().__init__(particle, fieldset=fieldset, msg=message)


class OutOfTimeError(KernelError):
    """Particle kernel error for time extrapolation field sampling."""

    def __init__(self, particle, fieldset):
        message = (f"Field sampled outside time domain at time {parse_particletime(particle.time, fieldset)}."
                   f" Try setting allow_time_extrapolation to True")
        super().__init__(particle, fieldset=fieldset, msg=message)


def recovery_kernel_interpolation(particle, fieldset, time):
    """Default sampling error kernel that throws InterpolationError."""
    if particle.exception is None:
        # TODO: JIT does not yet provide the context that created
        # the exception. We need to pass that info back from C.
        raise InterpolationError(particle, fieldset)
    else:
        error = particle.exception
        raise InterpolationError(particle, fieldset, error.x, error.y, error.z)


def recovery_kernel_out_of_bounds(particle, fieldset, time):
    """Default sampling error kernel that throws OutOfBoundsError."""
    if particle.exception is None:
        # TODO: JIT does not yet provide the context that created
        # the exception. We need to pass that info back from C.
        raise OutOfBoundsError(particle, fieldset)
    else:
        error = particle.exception
        raise OutOfBoundsError(particle, fieldset, error.x, error.y, error.z)


def recovery_kernel_through_surface(particle, fieldset, time):
    """Default sampling error kernel that throws OutOfBoundsError."""
    if particle.exception is None:
        # TODO: JIT does not yet provide the context that created
        # the exception. We need to pass that info back from C.
        raise ThroughSurfaceError(particle, fieldset)
    else:
        error = particle.exception
        raise ThroughSurfaceError(particle, fieldset, error.z)


def recovery_kernel_time_extrapolation(particle, fieldset, time):
    """Default sampling error kernel that throws OutOfTimeError."""
    raise OutOfTimeError(particle, fieldset)


# Default mapping of failure types (KernelOp)
# to recovery kernels.
recovery_map = {ErrorCode.Error: recovery_kernel_error,
                ErrorCode.ErrorInterpolation: recovery_kernel_interpolation,
                ErrorCode.ErrorOutOfBounds: recovery_kernel_out_of_bounds,
                ErrorCode.ErrorTimeExtrapolation: recovery_kernel_time_extrapolation,
                ErrorCode.ErrorThroughSurface: recovery_kernel_through_surface}<|MERGE_RESOLUTION|>--- conflicted
+++ resolved
@@ -116,13 +116,8 @@
 
 
 def recovery_kernel_error(particle, fieldset, time):
-<<<<<<< HEAD
     """Default error kernel that throws exception."""
-    msg = "Error: %s" % particle.exception if particle.exception else None
-=======
-    """Default error kernel that throws exception"""
     msg = f"Error: {particle.exception if particle.exception else None}"
->>>>>>> 54ede99e
     raise KernelError(particle, fieldset=fieldset, msg=msg)
 
 
