import collections
import datetime
import math
import warnings
from collections.abc import Iterable
from ctypes import POINTER, Structure, c_float, c_int, pointer
from pathlib import Path
from typing import TYPE_CHECKING

import dask.array as da
import numpy as np
import xarray as xr

import parcels.tools.interpolation_utils as i_u
from parcels._typing import (
    GridIndexingType,
    InterpMethod,
    Mesh,
    TimePeriodic,
    VectorType,
    assert_valid_gridindexingtype,
    assert_valid_interp_method,
)
from parcels.tools._helpers import deprecated_made_private
from parcels.tools.converters import (
    Geographic,
    GeographicPolar,
    TimeConverter,
    UnitConverter,
    unitconverters_map,
)
from parcels.tools.statuscodes import (
    AllParcelsErrorCodes,
    FieldOutOfBoundError,
    FieldOutOfBoundSurfaceError,
    FieldSamplingError,
    TimeExtrapolationError,
)
from parcels.tools.warnings import FieldSetWarning, _deprecated_param_netcdf_decodewarning

from .fieldfilebuffer import (
    DaskFileBuffer,
    DeferredDaskFileBuffer,
    DeferredNetcdfFileBuffer,
    NetcdfFileBuffer,
)
from .grid import CGrid, Grid, GridType

if TYPE_CHECKING:
    from ctypes import _Pointer as PointerType

    from parcels.fieldset import FieldSet

__all__ = ["Field", "VectorField", "NestedField"]


def _isParticle(key):
    if hasattr(key, "obs_written"):
        return True
    else:
        return False


def _deal_with_errors(error, key, vector_type: VectorType):
    if _isParticle(key):
        key.state = AllParcelsErrorCodes[type(error)]
    elif _isParticle(key[-1]):
        key[-1].state = AllParcelsErrorCodes[type(error)]
    else:
        raise RuntimeError(f"{error}. Error could not be handled because particle was not part of the Field Sampling.")

    if vector_type and "3D" in vector_type:
        return (0, 0, 0)
    elif vector_type == "2D":
        return (0, 0)
    else:
        return 0


class Field:
    """Class that encapsulates access to field data.

    Parameters
    ----------
    name : str
        Name of the field
    data : np.ndarray
        2D, 3D or 4D numpy array of field data.

        1. If data shape is [xdim, ydim], [xdim, ydim, zdim], [xdim, ydim, tdim] or [xdim, ydim, zdim, tdim],
           whichever is relevant for the dataset, use the flag transpose=True
        2. If data shape is [ydim, xdim], [zdim, ydim, xdim], [tdim, ydim, xdim] or [tdim, zdim, ydim, xdim],
           use the flag transpose=False
        3. If data has any other shape, you first need to reorder it
    lon : np.ndarray or list
        Longitude coordinates (numpy vector or array) of the field (only if grid is None)
    lat : np.ndarray or list
        Latitude coordinates (numpy vector or array) of the field (only if grid is None)
    depth : np.ndarray or list
        Depth coordinates (numpy vector or array) of the field (only if grid is None)
    time : np.ndarray
        Time coordinates (numpy vector) of the field (only if grid is None)
    mesh : str
        String indicating the type of mesh coordinates and
        units used during velocity interpolation: (only if grid is None)

        1. spherical: Lat and lon in degree, with a
           correction for zonal velocity U near the poles.
        2. flat (default): No conversion, lat/lon are assumed to be in m.
    timestamps : np.ndarray
        A numpy array containing the timestamps for each of the files in filenames, for loading
        from netCDF files only. Default is None if the netCDF dimensions dictionary includes time.
    grid : parcels.grid.Grid
        :class:`parcels.grid.Grid` object containing all the lon, lat depth, time
        mesh and time_origin information. Can be constructed from any of the Grid objects
    fieldtype : str
        Type of Field to be used for UnitConverter (either 'U', 'V', 'Kh_zonal', 'Kh_meridional' or None)
    transpose : bool
        Transpose data to required (lon, lat) layout
    vmin : float
        Minimum allowed value on the field. Data below this value are set to zero
    vmax : float
        Maximum allowed value on the field. Data above this value are set to zero
    cast_data_dtype : str
        Cast Field data to dtype. Supported dtypes are "float32" (np.float32 (default)) and "float64 (np.float64).
        Note that dtype can only be "float32" in JIT mode
    time_origin : parcels.tools.converters.TimeConverter
        Time origin of the time axis (only if grid is None)
    interp_method : str
        Method for interpolation. Options are 'linear' (default), 'nearest',
        'linear_invdist_land_tracer', 'cgrid_velocity', 'cgrid_tracer' and 'bgrid_velocity'
    allow_time_extrapolation : bool
        boolean whether to allow for extrapolation in time
        (i.e. beyond the last available time snapshot)
    time_periodic : bool, float or datetime.timedelta
        To loop periodically over the time component of the Field. It is set to either False or the length of the period (either float in seconds or datetime.timedelta object).
        The last value of the time series can be provided (which is the same as the initial one) or not (Default: False)
        This flag overrides the allow_time_extrapolation and sets it to False
    chunkdims_name_map : str, optional
        Gives a name map to the FieldFileBuffer that declared a mapping between chunksize name, NetCDF dimension and Parcels dimension;
        required only if currently incompatible OCM field is loaded and chunking is used by 'chunksize' (which is the default)
    to_write : bool
        Write the Field in NetCDF format at the same frequency as the ParticleFile outputdt,
        using a filenaming scheme based on the ParticleFile name

    Examples
    --------
    For usage examples see the following tutorials:

    * `Nested Fields <../examples/tutorial_NestedFields.ipynb>`__
    """

    def __init__(
        self,
        name: str | tuple[str, str],
        data,
        lon=None,
        lat=None,
        depth=None,
        time=None,
        grid=None,
        mesh: Mesh = "flat",
        timestamps=None,
        fieldtype=None,
        transpose=False,
        vmin=None,
        vmax=None,
        cast_data_dtype="float32",
        time_origin=None,
        interp_method: InterpMethod = "linear",
        allow_time_extrapolation: bool | None = None,
        time_periodic: TimePeriodic = False,
        gridindexingtype: GridIndexingType = "nemo",
        to_write=False,
        **kwargs,
    ):
        if kwargs.get("netcdf_decodewarning") is not None:
            _deprecated_param_netcdf_decodewarning()
            kwargs.pop("netcdf_decodewarning")

        if not isinstance(name, tuple):
            self.name = name
            self.filebuffername = name
        else:
            self.name = name[0]
            self.filebuffername = name[1]
        self.data = data
        if grid:
            if grid.defer_load and isinstance(data, np.ndarray):
                raise ValueError(
                    "Cannot combine Grid from defer_loaded Field with np.ndarray data. please specify lon, lat, depth and time dimensions separately"
                )
            self._grid = grid
        else:
            if (time is not None) and isinstance(time[0], np.datetime64):
                time_origin = TimeConverter(time[0])
                time = np.array([time_origin.reltime(t) for t in time])
            else:
                time_origin = TimeConverter(0)
            self._grid = Grid.create_grid(lon, lat, depth, time, time_origin=time_origin, mesh=mesh)
        self.igrid = -1
        self.fieldtype = self.name if fieldtype is None else fieldtype
        self.to_write = to_write
        if self.grid.mesh == "flat" or (self.fieldtype not in unitconverters_map.keys()):
            self.units = UnitConverter()
        elif self.grid.mesh == "spherical":
            self.units = unitconverters_map[self.fieldtype]
        else:
            raise ValueError("Unsupported mesh type. Choose either: 'spherical' or 'flat'")
        self.timestamps = timestamps
        self.loaded_time_indices: Iterable[int] = []  # type: ignore
        if isinstance(interp_method, dict):
            if self.name in interp_method:
                self.interp_method = interp_method[self.name]
            else:
                raise RuntimeError(f"interp_method is a dictionary but {name} is not in it")
        else:
            self.interp_method = interp_method
        assert_valid_gridindexingtype(gridindexingtype)
        self._gridindexingtype = gridindexingtype
        if self.interp_method in ["bgrid_velocity", "bgrid_w_velocity", "bgrid_tracer"] and self.grid._gtype in [
            GridType.RectilinearSGrid,
            GridType.CurvilinearSGrid,
        ]:
            warnings.warn(
                "General s-levels are not supported in B-grid. RectilinearSGrid and CurvilinearSGrid can still be used to deal with shaved cells, but the levels must be horizontal.",
                FieldSetWarning,
                stacklevel=2,
            )

        self.fieldset: FieldSet | None = None
        if allow_time_extrapolation is None:
            self.allow_time_extrapolation = True if len(self.grid.time) == 1 else False
        else:
            self.allow_time_extrapolation = allow_time_extrapolation

        self.time_periodic = time_periodic
        if self.time_periodic is not False and self.allow_time_extrapolation:
            warnings.warn(
                "allow_time_extrapolation and time_periodic cannot be used together. allow_time_extrapolation is set to False",
                FieldSetWarning,
                stacklevel=2,
            )
            self.allow_time_extrapolation = False
        if self.time_periodic is True:
            raise ValueError(
                "Unsupported time_periodic=True. time_periodic must now be either False or the length of the period (either float in seconds or datetime.timedelta object."
            )
        if self.time_periodic is not False:
            if isinstance(self.time_periodic, datetime.timedelta):
                self.time_periodic = self.time_periodic.total_seconds()
            if not np.isclose(self.grid.time[-1] - self.grid.time[0], self.time_periodic):
                if self.grid.time[-1] - self.grid.time[0] > self.time_periodic:
                    raise ValueError("Time series provided is longer than the time_periodic parameter")
                self.grid._add_last_periodic_data_timestep = True
                self.grid.time = np.append(self.grid.time, self.grid.time[0] + self.time_periodic)
                self.grid.time_full = self.grid.time

        self.vmin = vmin
        self.vmax = vmax
        self._cast_data_dtype = cast_data_dtype
        if self.cast_data_dtype == "float32":
            self._cast_data_dtype = np.float32
        elif self.cast_data_dtype == "float64":
            self._cast_data_dtype = np.float64

        if not self.grid.defer_load:
<<<<<<< HEAD
            self.data = self.reshape(self.data, transpose)
            self.loaded_time_indices = range(self.grid.tdim)
=======
            self.data = self._reshape(self.data, transpose)
>>>>>>> 8e0aa38c

            # Hack around the fact that NaN and ridiculously large values
            # propagate in SciPy's interpolators
            lib = np if isinstance(self.data, np.ndarray) else da
            self.data[lib.isnan(self.data)] = 0.0
            if self.vmin is not None:
                self.data[self.data < self.vmin] = 0.0
            if self.vmax is not None:
                self.data[self.data > self.vmax] = 0.0

            if self.grid._add_last_periodic_data_timestep:
                self.data = lib.concatenate((self.data, self.data[:1, :]), axis=0)

        self._scaling_factor = None

        # Variable names in JIT code
        self._dimensions = kwargs.pop("dimensions", None)
        self.indices = kwargs.pop("indices", None)
        self._dataFiles = kwargs.pop("dataFiles", None)
        if self.grid._add_last_periodic_data_timestep and self._dataFiles is not None:
            self._dataFiles = np.append(self._dataFiles, self._dataFiles[0])
        self._field_fb_class = kwargs.pop("FieldFileBuffer", None)
<<<<<<< HEAD
        self.netcdf_engine = kwargs.pop("netcdf_engine", "netcdf4")
        self.creation_log = kwargs.pop("creation_log", "")
=======
        self._netcdf_engine = kwargs.pop("netcdf_engine", "netcdf4")
        self._loaded_time_indices: Iterable[int] = []  # type: ignore
        self._creation_log = kwargs.pop("creation_log", "")
>>>>>>> 8e0aa38c
        self.chunksize = kwargs.pop("chunksize", None)
        self.netcdf_chunkdims_name_map = kwargs.pop("chunkdims_name_map", None)
        self.grid.depth_field = kwargs.pop("depth_field", None)

        if self.grid.depth_field == "not_yet_set":
            assert (
                self.grid._z4d
            ), "Providing the depth dimensions from another field data is only available for 4d S grids"

        # data_full_zdim is the vertical dimension of the complete field data, ignoring the indices.
        # (data_full_zdim = grid.zdim if no indices are used, for A- and C-grids and for some B-grids). It is used for the B-grid,
        # since some datasets do not provide the deeper level of data (which is ignored by the interpolation).
        self.data_full_zdim = kwargs.pop("data_full_zdim", None)
        self._data_chunks = []  # type: ignore # the data buffer of the FileBuffer raw loaded data - shall be a list of C-contiguous arrays
        self._c_data_chunks: list[PointerType | None] = []  # C-pointers to the data_chunks array
        self.nchunks: tuple[int, ...] = ()
        self._chunk_set: bool = False
        self.filebuffers = [None] * 2
        if len(kwargs) > 0:
            raise SyntaxError(f'Field received an unexpected keyword argument "{list(kwargs.keys())[0]}"')

    @property
    @deprecated_made_private  # TODO: Remove 6 months after v3.1.0
    def dataFiles(self):
        return self._dataFiles

    @property
    @deprecated_made_private  # TODO: Remove 6 months after v3.1.0
    def chunk_set(self):
        return self._chunk_set

    @property
    @deprecated_made_private  # TODO: Remove 6 months after v3.1.0
    def c_data_chunks(self):
        return self._c_data_chunks

    @property
    @deprecated_made_private  # TODO: Remove 6 months after v3.1.0
    def data_chunks(self):
        return self._data_chunks

    @property
    @deprecated_made_private  # TODO: Remove 6 months after v3.1.0
    def creation_log(self):
        return self._creation_log

    @property
    @deprecated_made_private  # TODO: Remove 6 months after v3.1.0
    def loaded_time_indices(self):
        return self._loaded_time_indices

    @property
    def dimensions(self):
        return self._dimensions

    @property
    def grid(self):
        return self._grid

    @property
    def lon(self):
        """Lon defined on the Grid object"""
        return self.grid.lon

    @property
    def lat(self):
        """Lat defined on the Grid object"""
        return self.grid.lat

    @property
    def depth(self):
        """Depth defined on the Grid object"""
        return self.grid.depth

    @property
    def cell_edge_sizes(self):
        return self.grid.cell_edge_sizes

    @property
    def interp_method(self):
        return self._interp_method

    @interp_method.setter
    def interp_method(self, value):
        assert_valid_interp_method(value)
        self._interp_method = value

    @property
    def gridindexingtype(self):
        return self._gridindexingtype

    @property
    def cast_data_dtype(self):
        return self._cast_data_dtype

    @property
    def netcdf_engine(self):
        return self._netcdf_engine

    @classmethod
    @deprecated_made_private  # TODO: Remove 6 months after v3.1.0
    def get_dim_filenames(cls, *args, **kwargs):
        return cls._get_dim_filenames(*args, **kwargs)

    @classmethod
    def _get_dim_filenames(cls, filenames, dim):
        if isinstance(filenames, str) or not isinstance(filenames, collections.abc.Iterable):
            return [filenames]
        elif isinstance(filenames, dict):
            assert dim in filenames.keys(), "filename dimension keys must be lon, lat, depth or data"
            filename = filenames[dim]
            if isinstance(filename, str):
                return [filename]
            else:
                return filename
        else:
            return filenames

    @staticmethod
    @deprecated_made_private  # TODO: Remove 6 months after v3.1.0
    def collect_timeslices(*args, **kwargs):
        return Field._collect_timeslices(*args, **kwargs)

    @staticmethod
    def _collect_timeslices(
        timestamps, data_filenames, _grid_fb_class, dimensions, indices, netcdf_engine, netcdf_decodewarning=None
    ):
        if netcdf_decodewarning is not None:
            _deprecated_param_netcdf_decodewarning()
        if timestamps is not None:
            dataFiles = []
            for findex in range(len(data_filenames)):
                stamps_in_file = 1 if isinstance(timestamps[findex], (int, np.datetime64)) else len(timestamps[findex])
                for f in [data_filenames[findex]] * stamps_in_file:
                    dataFiles.append(f)
            timeslices = np.array([stamp for file in timestamps for stamp in file])
            time = timeslices
        else:
            timeslices = []
            dataFiles = []
            for fname in data_filenames:
                with _grid_fb_class(fname, dimensions, indices, netcdf_engine=netcdf_engine) as filebuffer:
                    ftime = filebuffer.time
                    timeslices.append(ftime)
                    dataFiles.append([fname] * len(ftime))
            time = np.concatenate(timeslices).ravel()
            dataFiles = np.concatenate(dataFiles).ravel()
        if time.size == 1 and time[0] is None:
            time[0] = 0
        time_origin = TimeConverter(time[0])
        time = time_origin.reltime(time)

        if not np.all((time[1:] - time[:-1]) > 0):
            id_not_ordered = np.where(time[1:] < time[:-1])[0][0]
            raise AssertionError(
                f"Please make sure your netCDF files are ordered in time. First pair of non-ordered files: {dataFiles[id_not_ordered]}, {dataFiles[id_not_ordered + 1]}"
            )
        return time, time_origin, timeslices, dataFiles

    @classmethod
    def from_netcdf(
        cls,
        filenames,
        variable,
        dimensions,
        indices=None,
        grid=None,
        mesh: Mesh = "spherical",
        timestamps=None,
        allow_time_extrapolation: bool | None = None,
        time_periodic: TimePeriodic = False,
        deferred_load: bool = True,
        **kwargs,
    ) -> "Field":
        """Create field from netCDF file.

        Parameters
        ----------
        filenames : list of str or dict
            list of filenames to read for the field. filenames can be a list ``[files]`` or
            a dictionary ``{dim:[files]}`` (if lon, lat, depth and/or data not stored in same files as data)
            In the latter case, time values are in filenames[data]
        variable : dict, tuple of str or str
            Dict or tuple mapping field name to variable name in the NetCDF file.
        dimensions : dict
            Dictionary mapping variable names for the relevant dimensions in the NetCDF file
        indices :
            dictionary mapping indices for each dimension to read from file.
            This can be used for reading in only a subregion of the NetCDF file.
            Note that negative indices are not allowed. (Default value = None)
        mesh :
            String indicating the type of mesh coordinates and
            units used during velocity interpolation:

            1. spherical (default): Lat and lon in degree, with a
               correction for zonal velocity U near the poles.
            2. flat: No conversion, lat/lon are assumed to be in m.
        timestamps :
            A numpy array of datetime64 objects containing the timestamps for each of the files in filenames.
            Default is None if dimensions includes time.
        allow_time_extrapolation : bool
            boolean whether to allow for extrapolation in time
            (i.e. beyond the last available time snapshot)
            Default is False if dimensions includes time, else True
        time_periodic : bool, float or datetime.timedelta
            boolean whether to loop periodically over the time component of the FieldSet
            This flag overrides the allow_time_extrapolation and sets it to False (Default value = False)
        deferred_load : bool
            boolean whether to only pre-load data (in deferred mode) or
            fully load them (default: True). It is advised to deferred load the data, since in
            that case Parcels deals with a better memory management during particle set execution.
            deferred_load=False is however sometimes necessary for plotting the fields.
        gridindexingtype : str
            The type of gridindexing. Either 'nemo' (default), 'mitgcm', 'mom5', 'pop', or 'croco' are supported.
            See also the Grid indexing documentation on oceanparcels.org
        chunksize :
            size of the chunks in dask loading
        netcdf_decodewarning : bool
            (DEPRECATED - v3.1.0) Whether to show a warning if there is a problem decoding the netcdf files.
            Default is True, but in some cases where these warnings are expected, it may be useful to silence them
            by setting netcdf_decodewarning=False.
        grid :
             (Default value = None)
        **kwargs :
            Keyword arguments passed to the :class:`Field` constructor.

        Examples
        --------
        For usage examples see the following tutorial:

        * `Timestamps <../examples/tutorial_timestamps.ipynb>`__

        """
        if kwargs.get("netcdf_decodewarning") is not None:
            _deprecated_param_netcdf_decodewarning()
            kwargs.pop("netcdf_decodewarning")

        # Ensure the timestamps array is compatible with the user-provided datafiles.
        if timestamps is not None:
            if isinstance(filenames, list):
                assert len(filenames) == len(
                    timestamps
                ), "Outer dimension of timestamps should correspond to number of files."
            elif isinstance(filenames, dict):
                for k in filenames.keys():
                    if k not in ["lat", "lon", "depth", "time"]:
                        if isinstance(filenames[k], list):
                            assert len(filenames[k]) == len(
                                timestamps
                            ), "Outer dimension of timestamps should correspond to number of files."
                        else:
                            assert (
                                len(timestamps) == 1
                            ), "Outer dimension of timestamps should correspond to number of files."
                        for t in timestamps:
                            assert isinstance(t, (list, np.ndarray)), "timestamps should be a list for each file"

            else:
                raise TypeError(
                    "Filenames type is inconsistent with manual timestamp provision." + "Should be dict or list"
                )

        if isinstance(variable, str):  # for backward compatibility with Parcels < 2.0.0
            variable = (variable, variable)
        elif isinstance(variable, dict):
            assert (
                len(variable) == 1
            ), "Field.from_netcdf() supports only one variable at a time. Use FieldSet.from_netcdf() for multiple variables."
            variable = tuple(variable.items())[0]
        assert (
            len(variable) == 2
        ), "The variable tuple must have length 2. Use FieldSet.from_netcdf() for multiple variables"

        data_filenames = cls._get_dim_filenames(filenames, "data")
        lonlat_filename = cls._get_dim_filenames(filenames, "lon")
        if isinstance(filenames, dict):
            assert len(lonlat_filename) == 1
        if lonlat_filename != cls._get_dim_filenames(filenames, "lat"):
            raise NotImplementedError(
                "longitude and latitude dimensions are currently processed together from one single file"
            )
        lonlat_filename = lonlat_filename[0]
        if "depth" in dimensions:
            depth_filename = cls._get_dim_filenames(filenames, "depth")
            if isinstance(filenames, dict) and len(depth_filename) != 1:
                raise NotImplementedError("Vertically adaptive meshes not implemented for from_netcdf()")
            depth_filename = depth_filename[0]

        netcdf_engine = kwargs.pop("netcdf_engine", "netcdf4")
        gridindexingtype = kwargs.get("gridindexingtype", "nemo")

        indices = {} if indices is None else indices.copy()
        for ind in indices:
            if len(indices[ind]) == 0:
                raise RuntimeError(f"Indices for {ind} can not be empty")
            assert np.min(indices[ind]) >= 0, (
                "Negative indices are currently not allowed in Parcels. "
                + "This is related to the non-increasing dimension it could generate "
                + "if the domain goes from lon[-4] to lon[6] for example. "
                + "Please raise an issue on https://github.com/OceanParcels/parcels/issues "
                + "if you would need such feature implemented."
            )

        interp_method: InterpMethod = kwargs.pop("interp_method", "linear")
        if type(interp_method) is dict:
            if variable[0] in interp_method:
                interp_method = interp_method[variable[0]]
            else:
                raise RuntimeError(f"interp_method is a dictionary but {variable[0]} is not in it")

        _grid_fb_class = NetcdfFileBuffer

        with _grid_fb_class(
            lonlat_filename,
            dimensions,
            indices,
            netcdf_engine,
            gridindexingtype=gridindexingtype,
        ) as filebuffer:
            lon, lat = filebuffer.lonlat
            indices = filebuffer.indices
            # Check if parcels_mesh has been explicitly set in file
            if "parcels_mesh" in filebuffer.dataset.attrs:
                mesh = filebuffer.dataset.attrs["parcels_mesh"]

        if "depth" in dimensions:
            with _grid_fb_class(
                depth_filename,
                dimensions,
                indices,
                netcdf_engine,
                interp_method=interp_method,
                gridindexingtype=gridindexingtype,
            ) as filebuffer:
                filebuffer.name = filebuffer.parse_name(variable[1])
                if dimensions["depth"] == "not_yet_set":
                    depth = filebuffer.depth_dimensions
                    kwargs["depth_field"] = "not_yet_set"
                else:
                    depth = filebuffer.depth
                data_full_zdim = filebuffer.data_full_zdim
        else:
            indices["depth"] = [0]
            depth = np.zeros(1)
            data_full_zdim = 1

        kwargs["data_full_zdim"] = data_full_zdim

        if len(data_filenames) > 1 and "time" not in dimensions and timestamps is None:
            raise RuntimeError("Multiple files given but no time dimension specified")

        if grid is None:
            # Concatenate time variable to determine overall dimension
            # across multiple files
            time, time_origin, timeslices, dataFiles = cls._collect_timeslices(
                timestamps, data_filenames, _grid_fb_class, dimensions, indices, netcdf_engine
            )
            grid = Grid.create_grid(lon, lat, depth, time, time_origin=time_origin, mesh=mesh)
            grid.timeslices = timeslices
            kwargs["dataFiles"] = dataFiles
        elif grid is not None and ("dataFiles" not in kwargs or kwargs["dataFiles"] is None):
            # ==== means: the field has a shared grid, but may have different data files, so we need to collect the
            # ==== correct file time series again.
            _, _, _, dataFiles = cls._collect_timeslices(
                timestamps, data_filenames, _grid_fb_class, dimensions, indices, netcdf_engine
            )
            kwargs["dataFiles"] = dataFiles

        chunksize: bool | None = kwargs.get("chunksize", None)
        grid.chunksize = chunksize

        if "time" in indices:
            warnings.warn(
                "time dimension in indices is not necessary anymore. It is then ignored.", FieldSetWarning, stacklevel=2
            )

        if grid.time.size <= 2:
            deferred_load = False

        _field_fb_class: type[DeferredDaskFileBuffer | DaskFileBuffer | DeferredNetcdfFileBuffer | NetcdfFileBuffer]
        if chunksize not in [False, None]:
            if deferred_load:
                _field_fb_class = DeferredDaskFileBuffer
            else:
                _field_fb_class = DaskFileBuffer
        elif deferred_load:
            _field_fb_class = DeferredNetcdfFileBuffer
        else:
            _field_fb_class = NetcdfFileBuffer
        kwargs["FieldFileBuffer"] = _field_fb_class

        if not deferred_load:
            # Pre-allocate data before reading files into buffer
            data_list = []
            ti = 0
            for tslice, fname in zip(grid.timeslices, data_filenames, strict=True):
                with _field_fb_class(  # type: ignore[operator]
                    fname,
                    dimensions,
                    indices,
                    netcdf_engine,
                    interp_method=interp_method,
                    data_full_zdim=data_full_zdim,
                    chunksize=chunksize,
                ) as filebuffer:
                    # If Field.from_netcdf is called directly, it may not have a 'data' dimension
                    # In that case, assume that 'name' is the data dimension
                    filebuffer.name = filebuffer.parse_name(variable[1])
                    buffer_data = filebuffer.data
                    if len(buffer_data.shape) == 4:
                        errormessage = (
                            f"Field {filebuffer.name} expecting a data shape of [tdim={grid.tdim}, zdim={grid.zdim}, "
                            f"ydim={grid.ydim - 2 * grid.meridional_halo}, xdim={grid.xdim - 2 * grid.zonal_halo}] "
                            f"but got shape {buffer_data.shape}. Flag transpose=True could help to reorder the data."
                        )
                        assert buffer_data.shape[0] == grid.tdim, errormessage
                        assert buffer_data.shape[2] == grid.ydim - 2 * grid.meridional_halo, errormessage
                        assert buffer_data.shape[3] == grid.xdim - 2 * grid.zonal_halo, errormessage

                    if len(buffer_data.shape) == 2:
                        data_list.append(buffer_data.reshape(sum(((len(tslice), 1), buffer_data.shape), ())))
                    elif len(buffer_data.shape) == 3:
                        if len(filebuffer.indices["depth"]) > 1:
                            data_list.append(buffer_data.reshape(sum(((1,), buffer_data.shape), ())))
                        else:
                            if type(tslice) not in [list, np.ndarray, da.Array, xr.DataArray]:
                                tslice = [tslice]
                            data_list.append(buffer_data.reshape(sum(((len(tslice), 1), buffer_data.shape[1:]), ())))
                    else:
                        data_list.append(buffer_data)
                    if type(tslice) not in [list, np.ndarray, da.Array, xr.DataArray]:
                        tslice = [tslice]
                ti += len(tslice)
            lib = np if isinstance(data_list[0], np.ndarray) else da
            data = lib.concatenate(data_list, axis=0)
        else:
            grid._defer_load = True
            grid._ti = -1
            data = DeferredArray()
            data.compute_shape(grid.xdim, grid.ydim, grid.zdim, grid.tdim, len(grid.timeslices))

        if allow_time_extrapolation is None:
            allow_time_extrapolation = False if "time" in dimensions else True

        kwargs["dimensions"] = dimensions.copy()
        kwargs["indices"] = indices
        kwargs["time_periodic"] = time_periodic
        kwargs["netcdf_engine"] = netcdf_engine

        return cls(
            variable,
            data,
            grid=grid,
            timestamps=timestamps,
            allow_time_extrapolation=allow_time_extrapolation,
            interp_method=interp_method,
            **kwargs,
        )

    @classmethod
    def from_xarray(
        cls,
        da: xr.DataArray,
        name: str,
        dimensions,
        mesh: Mesh = "spherical",
        allow_time_extrapolation: bool | None = None,
        time_periodic: TimePeriodic = False,
        **kwargs,
    ):
        """Create field from xarray Variable.

        Parameters
        ----------
        da : xr.DataArray
            Xarray DataArray
        name : str
            Name of the Field
        dimensions : dict
            Dictionary mapping variable names for the relevant dimensions in the DataArray
        mesh : str
            String indicating the type of mesh coordinates and
            units used during velocity interpolation:

            1. spherical (default): Lat and lon in degree, with a
               correction for zonal velocity U near the poles.
            2. flat: No conversion, lat/lon are assumed to be in m.
        allow_time_extrapolation : bool
            boolean whether to allow for extrapolation in time
            (i.e. beyond the last available time snapshot)
            Default is False if dimensions includes time, else True
        time_periodic : bool, float or datetime.timedelta
            boolean whether to loop periodically over the time component of the FieldSet
            This flag overrides the allow_time_extrapolation and sets it to False (Default value = False)
        **kwargs :
            Keyword arguments passed to the :class:`Field` constructor.
        """
        data = da.data
        interp_method = kwargs.pop("interp_method", "linear")

        time = da[dimensions["time"]].values if "time" in dimensions else np.array([0.0])
        depth = da[dimensions["depth"]].values if "depth" in dimensions else np.array([0])
        lon = da[dimensions["lon"]].values
        lat = da[dimensions["lat"]].values

        time_origin = TimeConverter(time[0])
        time = time_origin.reltime(time)

        grid = Grid.create_grid(lon, lat, depth, time, time_origin=time_origin, mesh=mesh)
        kwargs["time_periodic"] = time_periodic
        return cls(
            name,
            data,
            grid=grid,
            allow_time_extrapolation=allow_time_extrapolation,
            interp_method=interp_method,
            **kwargs,
        )

    @deprecated_made_private  # TODO: Remove 6 months after v3.1.0
    def reshape(self, *args, **kwargs):
        return self._reshape(*args, **kwargs)

    def _reshape(self, data, transpose=False):
        # Ensure that field data is the right data type
        if not isinstance(data, (np.ndarray, da.core.Array)):
            data = np.array(data)
        if (self.cast_data_dtype == np.float32) and (data.dtype != np.float32):
            data = data.astype(np.float32)
        elif (self.cast_data_dtype == np.float64) and (data.dtype != np.float64):
            data = data.astype(np.float64)
        lib = np if isinstance(data, np.ndarray) else da
        if transpose:
            data = lib.transpose(data)
        if self.grid._lat_flipped:
            data = lib.flip(data, axis=-2)

        if self.grid.xdim == 1 or self.grid.ydim == 1:
            data = lib.squeeze(data)  # First remove all length-1 dimensions in data, so that we can add them below
        if self.grid.xdim == 1 and len(data.shape) < 4:
            if lib == da:
                raise NotImplementedError(
                    "Length-one dimensions with field chunking not implemented, as dask does not have an `expand_dims` method. Use chunksize=None"
                )
            data = lib.expand_dims(data, axis=-1)
        if self.grid.ydim == 1 and len(data.shape) < 4:
            if lib == da:
                raise NotImplementedError(
                    "Length-one dimensions with field chunking not implemented, as dask does not have an `expand_dims` method. Use chunksize=None"
                )
            data = lib.expand_dims(data, axis=-2)
        if self.grid.tdim == 1:
            if len(data.shape) < 4:
                data = data.reshape(sum(((1,), data.shape), ()))
        if self.grid.zdim == 1:
            if len(data.shape) == 4:
                data = data.reshape(sum(((data.shape[0],), data.shape[2:]), ()))
        if len(data.shape) == 4:
            errormessage = (
                f"Field {self.name} expecting a data shape of [tdim, zdim, ydim, xdim]. "
                "Flag transpose=True could help to reorder the data."
            )
            assert data.shape[0] == self.grid.tdim, errormessage
            assert data.shape[2] == self.grid.ydim - 2 * self.grid.meridional_halo, errormessage
            assert data.shape[3] == self.grid.xdim - 2 * self.grid.zonal_halo, errormessage
            if self.gridindexingtype == "pop":
                assert data.shape[1] == self.grid.zdim or data.shape[1] == self.grid.zdim - 1, errormessage
            else:
                assert data.shape[1] == self.grid.zdim, errormessage
        else:
            assert data.shape == (
                self.grid.tdim,
                self.grid.ydim - 2 * self.grid.meridional_halo,
                self.grid.xdim - 2 * self.grid.zonal_halo,
            ), (
                f"Field {self.name} expecting a data shape of [tdim, ydim, xdim]. "
                "Flag transpose=True could help to reorder the data."
            )
        if self.grid.meridional_halo > 0 or self.grid.zonal_halo > 0:
            data = self.add_periodic_halo(
                zonal=self.grid.zonal_halo > 0,
                meridional=self.grid.meridional_halo > 0,
                halosize=max(self.grid.meridional_halo, self.grid.zonal_halo),
                data=data,
            )
        return data

    def set_scaling_factor(self, factor):
        """Scales the field data by some constant factor.

        Parameters
        ----------
        factor :
            scaling factor


        Examples
        --------
        For usage examples see the following tutorial:

        * `Unit converters <../examples/tutorial_unitconverters.ipynb>`__
        """
        if self._scaling_factor:
            raise NotImplementedError(f"Scaling factor for field {self.name} already defined.")
        self._scaling_factor = factor
        if not self.grid.defer_load:
            self.data *= factor

    def set_depth_from_field(self, field):
        """Define the depth dimensions from another (time-varying) field.

        Notes
        -----
        See `this tutorial <../examples/tutorial_timevaryingdepthdimensions.ipynb>`__
        for a detailed explanation on how to set up time-evolving depth dimensions.

        """
        self.grid.depth_field = field
        if self.grid != field.grid:
            field.grid.depth_field = field

    @deprecated_made_private  # TODO: Remove 6 months after v3.1.0
    def calc_cell_edge_sizes(self):
        return self._calc_cell_edge_sizes()

    def _calc_cell_edge_sizes(self):
        """Method to calculate cell sizes based on numpy.gradient method.

        Currently only works for Rectilinear Grids
        """
        if not self.grid.cell_edge_sizes:
            if self.grid._gtype in (GridType.RectilinearZGrid, GridType.RectilinearSGrid):
                self.grid.cell_edge_sizes["x"] = np.zeros((self.grid.ydim, self.grid.xdim), dtype=np.float32)
                self.grid.cell_edge_sizes["y"] = np.zeros((self.grid.ydim, self.grid.xdim), dtype=np.float32)

                x_conv = GeographicPolar() if self.grid.mesh == "spherical" else UnitConverter()
                y_conv = Geographic() if self.grid.mesh == "spherical" else UnitConverter()
                for y, (lat, dy) in enumerate(zip(self.grid.lat, np.gradient(self.grid.lat), strict=False)):
                    for x, (lon, dx) in enumerate(zip(self.grid.lon, np.gradient(self.grid.lon), strict=False)):
                        self.grid.cell_edge_sizes["x"][y, x] = x_conv.to_source(dx, lon, lat, self.grid.depth[0])
                        self.grid.cell_edge_sizes["y"][y, x] = y_conv.to_source(dy, lon, lat, self.grid.depth[0])
            else:
                raise ValueError(
                    f"Field.cell_edge_sizes() not implemented for {self.grid._gtype} grids. "
                    "You can provide Field.grid.cell_edge_sizes yourself by in, e.g., "
                    "NEMO using the e1u fields etc from the mesh_mask.nc file."
                )

    def cell_areas(self):
        """Method to calculate cell sizes based on cell_edge_sizes.

        Currently only works for Rectilinear Grids
        """
        if not self.grid.cell_edge_sizes:
            self._calc_cell_edge_sizes()
        return self.grid.cell_edge_sizes["x"] * self.grid.cell_edge_sizes["y"]

    @deprecated_made_private  # TODO: Remove 6 months after v3.1.0
    def search_indices_vertical_z(self, z):
        return self._search_indices_vertical_z(z)

    def _search_indices_vertical_z(self, z):
        grid = self.grid
        z = np.float32(z)
        if grid.depth[-1] > grid.depth[0]:
            if z < grid.depth[0]:
                # Since MOM5 is indexed at cell bottom, allow z at depth[0] - dz where dz = (depth[1] - depth[0])
                if self.gridindexingtype == "mom5" and z > 2 * grid.depth[0] - grid.depth[1]:
                    return (-1, z / grid.depth[0])
                else:
                    raise FieldOutOfBoundSurfaceError(0, 0, z, field=self)
            elif z > grid.depth[-1]:
                # In case of CROCO, allow particles in last (uppermost) layer using depth[-1]
                if self.gridindexingtype in ["croco"] and z < 0:
                    return (-2, 1)
                raise FieldOutOfBoundError(0, 0, z, field=self)
            depth_indices = grid.depth <= z
            if z >= grid.depth[-1]:
                zi = len(grid.depth) - 2
            else:
                zi = depth_indices.argmin() - 1 if z >= grid.depth[0] else 0
        else:
            if z > grid.depth[0]:
                raise FieldOutOfBoundSurfaceError(0, 0, z, field=self)
            elif z < grid.depth[-1]:
                raise FieldOutOfBoundError(0, 0, z, field=self)
            depth_indices = grid.depth >= z
            if z <= grid.depth[-1]:
                zi = len(grid.depth) - 2
            else:
                zi = depth_indices.argmin() - 1 if z <= grid.depth[0] else 0
        zeta = (z - grid.depth[zi]) / (grid.depth[zi + 1] - grid.depth[zi])
        return (zi, zeta)

    @deprecated_made_private  # TODO: Remove 6 months after v3.1.0
    def search_indices_vertical_s(self, *args, **kwargs):
        return self._search_indices_vertical_s(*args, **kwargs)

    def _search_indices_vertical_s(
        self, x: float, y: float, z: float, xi: int, yi: int, xsi: float, eta: float, ti: int, time: float
    ):
        grid = self.grid
        if self.interp_method in ["bgrid_velocity", "bgrid_w_velocity", "bgrid_tracer"]:
            xsi = 1
            eta = 1
        if time < grid.time[ti]:
            ti -= 1
        if grid._z4d:
            if ti == len(grid.time) - 1:
                depth_vector = (
                    (1 - xsi) * (1 - eta) * grid.depth[-1, :, yi, xi]
                    + xsi * (1 - eta) * grid.depth[-1, :, yi, xi + 1]
                    + xsi * eta * grid.depth[-1, :, yi + 1, xi + 1]
                    + (1 - xsi) * eta * grid.depth[-1, :, yi + 1, xi]
                )
            else:
                dv2 = (
                    (1 - xsi) * (1 - eta) * grid.depth[ti : ti + 2, :, yi, xi]
                    + xsi * (1 - eta) * grid.depth[ti : ti + 2, :, yi, xi + 1]
                    + xsi * eta * grid.depth[ti : ti + 2, :, yi + 1, xi + 1]
                    + (1 - xsi) * eta * grid.depth[ti : ti + 2, :, yi + 1, xi]
                )
                tt = (time - grid.time[ti]) / (grid.time[ti + 1] - grid.time[ti])
                assert tt >= 0 and tt <= 1, "Vertical s grid is being wrongly interpolated in time"
                depth_vector = dv2[0, :] * (1 - tt) + dv2[1, :] * tt
        else:
            depth_vector = (
                (1 - xsi) * (1 - eta) * grid.depth[:, yi, xi]
                + xsi * (1 - eta) * grid.depth[:, yi, xi + 1]
                + xsi * eta * grid.depth[:, yi + 1, xi + 1]
                + (1 - xsi) * eta * grid.depth[:, yi + 1, xi]
            )
        z = np.float32(z)  # type: ignore # TODO: remove type ignore once we migrate to float64

        if depth_vector[-1] > depth_vector[0]:
            depth_indices = depth_vector <= z
            if z >= depth_vector[-1]:
                zi = len(depth_vector) - 2
            else:
                zi = depth_indices.argmin() - 1 if z >= depth_vector[0] else 0
            if z < depth_vector[zi]:
                raise FieldOutOfBoundSurfaceError(0, 0, z, field=self)
            elif z > depth_vector[zi + 1]:
                raise FieldOutOfBoundError(x, y, z, field=self)
        else:
            depth_indices = depth_vector >= z
            if z <= depth_vector[-1]:
                zi = len(depth_vector) - 2
            else:
                zi = depth_indices.argmin() - 1 if z <= depth_vector[0] else 0
            if z > depth_vector[zi]:
                raise FieldOutOfBoundSurfaceError(0, 0, z, field=self)
            elif z < depth_vector[zi + 1]:
                raise FieldOutOfBoundError(x, y, z, field=self)
        zeta = (z - depth_vector[zi]) / (depth_vector[zi + 1] - depth_vector[zi])
        return (zi, zeta)

    @deprecated_made_private  # TODO: Remove 6 months after v3.1.0
    def reconnect_bnd_indices(self, *args, **kwargs):
        return self._reconnect_bnd_indices(*args, **kwargs)

    def _reconnect_bnd_indices(self, xi, yi, xdim, ydim, sphere_mesh):
        if xi < 0:
            if sphere_mesh:
                xi = xdim - 2
            else:
                xi = 0
        if xi > xdim - 2:
            if sphere_mesh:
                xi = 0
            else:
                xi = xdim - 2
        if yi < 0:
            yi = 0
        if yi > ydim - 2:
            yi = ydim - 2
            if sphere_mesh:
                xi = xdim - xi
        return xi, yi

    @deprecated_made_private  # TODO: Remove 6 months after v3.1.0
    def search_indices_rectilinear(self, *args, **kwargs):
        return self._search_indices_rectilinear(*args, **kwargs)

    def _search_indices_rectilinear(self, x: float, y: float, z: float, ti=-1, time=-1, particle=None, search2D=False):
        grid = self.grid

        if grid.xdim > 1 and (not grid.zonal_periodic):
            if x < grid.lonlat_minmax[0] or x > grid.lonlat_minmax[1]:
                raise FieldOutOfBoundError(x, y, z, field=self)
        if grid.ydim > 1 and (y < grid.lonlat_minmax[2] or y > grid.lonlat_minmax[3]):
            raise FieldOutOfBoundError(x, y, z, field=self)

        if grid.xdim > 1:
            if grid.mesh != "spherical":
                lon_index = grid.lon < x
                if lon_index.all():
                    xi = len(grid.lon) - 2
                else:
                    xi = lon_index.argmin() - 1 if lon_index.any() else 0
                xsi = (x - grid.lon[xi]) / (grid.lon[xi + 1] - grid.lon[xi])
                if xsi < 0:
                    xi -= 1
                    xsi = (x - grid.lon[xi]) / (grid.lon[xi + 1] - grid.lon[xi])
                elif xsi > 1:
                    xi += 1
                    xsi = (x - grid.lon[xi]) / (grid.lon[xi + 1] - grid.lon[xi])
            else:
                lon_fixed = grid.lon.copy()
                indices = lon_fixed >= lon_fixed[0]
                if not indices.all():
                    lon_fixed[indices.argmin() :] += 360
                if x < lon_fixed[0]:
                    lon_fixed -= 360

                lon_index = lon_fixed < x
                if lon_index.all():
                    xi = len(lon_fixed) - 2
                else:
                    xi = lon_index.argmin() - 1 if lon_index.any() else 0
                xsi = (x - lon_fixed[xi]) / (lon_fixed[xi + 1] - lon_fixed[xi])
                if xsi < 0:
                    xi -= 1
                    xsi = (x - lon_fixed[xi]) / (lon_fixed[xi + 1] - lon_fixed[xi])
                elif xsi > 1:
                    xi += 1
                    xsi = (x - lon_fixed[xi]) / (lon_fixed[xi + 1] - lon_fixed[xi])
        else:
            xi, xsi = -1, 0

        if grid.ydim > 1:
            lat_index = grid.lat < y
            if lat_index.all():
                yi = len(grid.lat) - 2
            else:
                yi = lat_index.argmin() - 1 if lat_index.any() else 0

            eta = (y - grid.lat[yi]) / (grid.lat[yi + 1] - grid.lat[yi])
            if eta < 0:
                yi -= 1
                eta = (y - grid.lat[yi]) / (grid.lat[yi + 1] - grid.lat[yi])
            elif eta > 1:
                yi += 1
                eta = (y - grid.lat[yi]) / (grid.lat[yi + 1] - grid.lat[yi])
        else:
            yi, eta = -1, 0

        if grid.zdim > 1 and not search2D:
            if grid._gtype == GridType.RectilinearZGrid:
                # Never passes here, because in this case, we work with scipy
                try:
                    (zi, zeta) = self._search_indices_vertical_z(z)
                except FieldOutOfBoundError:
                    raise FieldOutOfBoundError(x, y, z, field=self)
                except FieldOutOfBoundSurfaceError:
                    raise FieldOutOfBoundSurfaceError(x, y, z, field=self)
            elif grid._gtype == GridType.RectilinearSGrid:
                (zi, zeta) = self._search_indices_vertical_s(x, y, z, xi, yi, xsi, eta, ti, time)
        else:
            zi, zeta = -1, 0

        if not ((0 <= xsi <= 1) and (0 <= eta <= 1) and (0 <= zeta <= 1)):
            raise FieldSamplingError(x, y, z, field=self)

        if particle:
            particle.xi[self.igrid] = xi
            particle.yi[self.igrid] = yi
            particle.zi[self.igrid] = zi

        return (xsi, eta, zeta, xi, yi, zi)

    @deprecated_made_private  # TODO: Remove 6 months after v3.1.0
    def search_indices_curvilinear(self, *args, **kwargs):
        return self._search_indices_curvilinear(*args, **kwargs)

    def _search_indices_curvilinear(self, x, y, z, ti=-1, time=-1, particle=None, search2D=False):
        if particle:
            xi = particle.xi[self.igrid]
            yi = particle.yi[self.igrid]
        else:
            xi = int(self.grid.xdim / 2) - 1
            yi = int(self.grid.ydim / 2) - 1
        xsi = eta = -1
        grid = self.grid
        invA = np.array([[1, 0, 0, 0], [-1, 1, 0, 0], [-1, 0, 0, 1], [1, -1, 1, -1]])
        maxIterSearch = 1e6
        it = 0
        tol = 1.0e-10
        if not grid.zonal_periodic:
            if x < grid.lonlat_minmax[0] or x > grid.lonlat_minmax[1]:
                if grid.lon[0, 0] < grid.lon[0, -1]:
                    raise FieldOutOfBoundError(x, y, z, field=self)
                elif x < grid.lon[0, 0] and x > grid.lon[0, -1]:  # This prevents from crashing in [160, -160]
                    raise FieldOutOfBoundError(x, y, z, field=self)
        if y < grid.lonlat_minmax[2] or y > grid.lonlat_minmax[3]:
            raise FieldOutOfBoundError(x, y, z, field=self)

        while xsi < -tol or xsi > 1 + tol or eta < -tol or eta > 1 + tol:
            px = np.array([grid.lon[yi, xi], grid.lon[yi, xi + 1], grid.lon[yi + 1, xi + 1], grid.lon[yi + 1, xi]])
            if grid.mesh == "spherical":
                px[0] = px[0] + 360 if px[0] < x - 225 else px[0]
                px[0] = px[0] - 360 if px[0] > x + 225 else px[0]
                px[1:] = np.where(px[1:] - px[0] > 180, px[1:] - 360, px[1:])
                px[1:] = np.where(-px[1:] + px[0] > 180, px[1:] + 360, px[1:])
            py = np.array([grid.lat[yi, xi], grid.lat[yi, xi + 1], grid.lat[yi + 1, xi + 1], grid.lat[yi + 1, xi]])
            a = np.dot(invA, px)
            b = np.dot(invA, py)

            aa = a[3] * b[2] - a[2] * b[3]
            bb = a[3] * b[0] - a[0] * b[3] + a[1] * b[2] - a[2] * b[1] + x * b[3] - y * a[3]
            cc = a[1] * b[0] - a[0] * b[1] + x * b[1] - y * a[1]
            if abs(aa) < 1e-12:  # Rectilinear cell, or quasi
                eta = -cc / bb
            else:
                det2 = bb * bb - 4 * aa * cc
                if det2 > 0:  # so, if det is nan we keep the xsi, eta from previous iter
                    det = np.sqrt(det2)
                    eta = (-bb + det) / (2 * aa)
            if abs(a[1] + a[3] * eta) < 1e-12:  # this happens when recti cell rotated of 90deg
                xsi = ((y - py[0]) / (py[1] - py[0]) + (y - py[3]) / (py[2] - py[3])) * 0.5
            else:
                xsi = (x - a[0] - a[2] * eta) / (a[1] + a[3] * eta)
            if xsi < 0 and eta < 0 and xi == 0 and yi == 0:
                raise FieldOutOfBoundError(x, y, 0, field=self)
            if xsi > 1 and eta > 1 and xi == grid.xdim - 1 and yi == grid.ydim - 1:
                raise FieldOutOfBoundError(x, y, 0, field=self)
            if xsi < -tol:
                xi -= 1
            elif xsi > 1 + tol:
                xi += 1
            if eta < -tol:
                yi -= 1
            elif eta > 1 + tol:
                yi += 1
            (xi, yi) = self._reconnect_bnd_indices(xi, yi, grid.xdim, grid.ydim, grid.mesh)
            it += 1
            if it > maxIterSearch:
                print("Correct cell not found after %d iterations" % maxIterSearch)
                raise FieldOutOfBoundError(x, y, 0, field=self)
        xsi = max(0.0, xsi)
        eta = max(0.0, eta)
        xsi = min(1.0, xsi)
        eta = min(1.0, eta)

        if grid.zdim > 1 and not search2D:
            if grid._gtype == GridType.CurvilinearZGrid:
                try:
                    (zi, zeta) = self._search_indices_vertical_z(z)
                except FieldOutOfBoundError:
                    raise FieldOutOfBoundError(x, y, z, field=self)
            elif grid._gtype == GridType.CurvilinearSGrid:
                (zi, zeta) = self._search_indices_vertical_s(x, y, z, xi, yi, xsi, eta, ti, time)
        else:
            zi = -1
            zeta = 0

        if not ((0 <= xsi <= 1) and (0 <= eta <= 1) and (0 <= zeta <= 1)):
            raise FieldSamplingError(x, y, z, field=self)

        if particle:
            particle.xi[self.igrid] = xi
            particle.yi[self.igrid] = yi
            particle.zi[self.igrid] = zi

        return (xsi, eta, zeta, xi, yi, zi)

    @deprecated_made_private  # TODO: Remove 6 months after v3.1.0
    def search_indices(self, *args, **kwargs):
        return self._search_indices(*args, **kwargs)

    def _search_indices(self, x, y, z, ti=-1, time=-1, particle=None, search2D=False):
        if self.grid._gtype in [GridType.RectilinearSGrid, GridType.RectilinearZGrid]:
            return self._search_indices_rectilinear(x, y, z, ti, time, particle=particle, search2D=search2D)
        else:
            return self._search_indices_curvilinear(x, y, z, ti, time, particle=particle, search2D=search2D)

    @deprecated_made_private  # TODO: Remove 6 months after v3.1.0
    def interpolator2D(self, *args, **kwargs):
        return self._interpolator2D(*args, **kwargs)

    def _interpolator2D(self, ti, z, y, x, particle=None):
        (xsi, eta, _, xi, yi, _) = self._search_indices(x, y, z, particle=particle)
        if self.interp_method == "nearest":
            xii = xi if xsi <= 0.5 else xi + 1
            yii = yi if eta <= 0.5 else yi + 1
            return self.data[ti, yii, xii]
        elif self.interp_method in ["linear", "bgrid_velocity", "partialslip", "freeslip"]:
            val = (
                (1 - xsi) * (1 - eta) * self.data[ti, yi, xi]
                + xsi * (1 - eta) * self.data[ti, yi, xi + 1]
                + xsi * eta * self.data[ti, yi + 1, xi + 1]
                + (1 - xsi) * eta * self.data[ti, yi + 1, xi]
            )
            return val
        elif self.interp_method == "linear_invdist_land_tracer":
            land = np.isclose(self.data[ti, yi : yi + 2, xi : xi + 2], 0.0)
            nb_land = np.sum(land)
            if nb_land == 4:
                return 0
            elif nb_land > 0:
                val = 0
                w_sum = 0
                for j in range(2):
                    for i in range(2):
                        distance = pow((eta - j), 2) + pow((xsi - i), 2)
                        if np.isclose(distance, 0):
                            if land[j][i] == 1:  # index search led us directly onto land
                                return 0
                            else:
                                return self.data[ti, yi + j, xi + i]
                        elif land[j][i] == 0:
                            val += self.data[ti, yi + j, xi + i] / distance
                            w_sum += 1 / distance
                return val / w_sum
            else:
                val = (
                    (1 - xsi) * (1 - eta) * self.data[ti, yi, xi]
                    + xsi * (1 - eta) * self.data[ti, yi, xi + 1]
                    + xsi * eta * self.data[ti, yi + 1, xi + 1]
                    + (1 - xsi) * eta * self.data[ti, yi + 1, xi]
                )
                return val
        elif self.interp_method in ["cgrid_tracer", "bgrid_tracer"]:
            return self.data[ti, yi + 1, xi + 1]
        elif self.interp_method == "cgrid_velocity":
            raise RuntimeError(
                f"{self.name} is a scalar field. cgrid_velocity interpolation method should be used for vector fields (e.g. FieldSet.UV)"
            )
        else:
            raise RuntimeError(self.interp_method + " is not implemented for 2D grids")

    @deprecated_made_private  # TODO: Remove 6 months after v3.1.0
    def interpolator3D(self, *args, **kwargs):
        return self._interpolator3D(*args, **kwargs)

    def _interpolator3D(self, ti, z, y, x, time, particle=None):
        (xsi, eta, zeta, xi, yi, zi) = self._search_indices(x, y, z, ti, time, particle=particle)
        if self.interp_method == "nearest":
            xii = xi if xsi <= 0.5 else xi + 1
            yii = yi if eta <= 0.5 else yi + 1
            zii = zi if zeta <= 0.5 else zi + 1
            return self.data[ti, zii, yii, xii]
        elif self.interp_method == "cgrid_velocity":
            # evaluating W velocity in c_grid
            if self.gridindexingtype == "nemo":
                f0 = self.data[ti, zi, yi + 1, xi + 1]
                f1 = self.data[ti, zi + 1, yi + 1, xi + 1]
            elif self.gridindexingtype in ["mitgcm", "croco"]:
                f0 = self.data[ti, zi, yi, xi]
                f1 = self.data[ti, zi + 1, yi, xi]
            return (1 - zeta) * f0 + zeta * f1
        elif self.interp_method == "linear_invdist_land_tracer":
            land = np.isclose(self.data[ti, zi : zi + 2, yi : yi + 2, xi : xi + 2], 0.0)
            nb_land = np.sum(land)
            if nb_land == 8:
                return 0
            elif nb_land > 0:
                val = 0
                w_sum = 0
                for k in range(2):
                    for j in range(2):
                        for i in range(2):
                            distance = pow((zeta - k), 2) + pow((eta - j), 2) + pow((xsi - i), 2)
                            if np.isclose(distance, 0):
                                if land[k][j][i] == 1:  # index search led us directly onto land
                                    return 0
                                else:
                                    return self.data[ti, zi + k, yi + j, xi + i]
                            elif land[k][j][i] == 0:
                                val += self.data[ti, zi + k, yi + j, xi + i] / distance
                                w_sum += 1 / distance
                return val / w_sum
            else:
                data = self.data[ti, zi, :, :]
                f0 = (
                    (1 - xsi) * (1 - eta) * data[yi, xi]
                    + xsi * (1 - eta) * data[yi, xi + 1]
                    + xsi * eta * data[yi + 1, xi + 1]
                    + (1 - xsi) * eta * data[yi + 1, xi]
                )
                data = self.data[ti, zi + 1, :, :]
                f1 = (
                    (1 - xsi) * (1 - eta) * data[yi, xi]
                    + xsi * (1 - eta) * data[yi, xi + 1]
                    + xsi * eta * data[yi + 1, xi + 1]
                    + (1 - xsi) * eta * data[yi + 1, xi]
                )
                return (1 - zeta) * f0 + zeta * f1
        elif self.interp_method in ["linear", "bgrid_velocity", "bgrid_w_velocity", "partialslip", "freeslip"]:
            if self.interp_method == "bgrid_velocity":
                if self.gridindexingtype == "mom5":
                    zeta = 1.0
                else:
                    zeta = 0.0
            elif self.interp_method == "bgrid_w_velocity":
                eta = 1.0
                xsi = 1.0
            data = self.data[ti, zi, :, :]
            f0 = (
                (1 - xsi) * (1 - eta) * data[yi, xi]
                + xsi * (1 - eta) * data[yi, xi + 1]
                + xsi * eta * data[yi + 1, xi + 1]
                + (1 - xsi) * eta * data[yi + 1, xi]
            )
            if self.gridindexingtype == "pop" and zi >= self.grid.zdim - 2:
                # Since POP is indexed at cell top, allow linear interpolation of W to zero in lowest cell
                return (1 - zeta) * f0
            data = self.data[ti, zi + 1, :, :]
            f1 = (
                (1 - xsi) * (1 - eta) * data[yi, xi]
                + xsi * (1 - eta) * data[yi, xi + 1]
                + xsi * eta * data[yi + 1, xi + 1]
                + (1 - xsi) * eta * data[yi + 1, xi]
            )
            if self.interp_method == "bgrid_w_velocity" and self.gridindexingtype == "mom5" and zi == -1:
                # Since MOM5 is indexed at cell bottom, allow linear interpolation of W to zero in uppermost cell
                return zeta * f1
            else:
                return (1 - zeta) * f0 + zeta * f1
        elif self.interp_method in ["cgrid_tracer", "bgrid_tracer"]:
            return self.data[ti, zi, yi + 1, xi + 1]
        else:
            raise RuntimeError(self.interp_method + " is not implemented for 3D grids")

    def temporal_interpolate_fullfield(self, ti, time):
        """Calculate the data of a field between two snapshots using linear interpolation.

        Parameters
        ----------
        ti :
            Index in time array associated with time (via :func:`time_index`)
        time :
            Time to interpolate to
        """
        t0 = self.grid.time[ti]
        if time == t0:
            return self.data[ti, :]
        elif ti + 1 >= len(self.grid.time):
            raise TimeExtrapolationError(time, field=self, msg="show_time")
        else:
            t1 = self.grid.time[ti + 1]
            f0 = self.data[ti, :]
            f1 = self.data[ti + 1, :]
            return f0 + (f1 - f0) * ((time - t0) / (t1 - t0))

    @deprecated_made_private  # TODO: Remove 6 months after v3.1.0
    def spatial_interpolation(self, *args, **kwargs):
        return self._spatial_interpolation(*args, **kwargs)

    def _spatial_interpolation(self, ti, z, y, x, time, particle=None):
        """Interpolate horizontal field values using a SciPy interpolator."""
        if self.grid.zdim == 1:
            val = self._interpolator2D(ti, z, y, x, particle=particle)
        else:
            val = self._interpolator3D(ti, z, y, x, time, particle=particle)
        if np.isnan(val):
            # Detect Out-of-bounds sampling and raise exception
            raise FieldOutOfBoundError(x, y, z, field=self)
        else:
            if isinstance(val, da.core.Array):
                val = val.compute()
            return val

    @deprecated_made_private  # TODO: Remove 6 months after v3.1.0
    def time_index(self, *args, **kwargs):
        return self._time_index(*args, **kwargs)

    def _time_index(self, time):
        """Find the index in the time array associated with a given time.

        Note that we normalize to either the first or the last index
        if the sampled value is outside the time value range.
        """
        if (
            not self.time_periodic
            and not self.allow_time_extrapolation
            and (time < self.grid.time[0] or time > self.grid.time[-1])
        ):
            raise TimeExtrapolationError(time, field=self)
        time_index = self.grid.time <= time
        if self.time_periodic:
            if time_index.all() or np.logical_not(time_index).all():
                periods = int(
                    math.floor((time - self.grid.time_full[0]) / (self.grid.time_full[-1] - self.grid.time_full[0]))
                )
                if isinstance(self.grid.periods, c_int):
                    self.grid.periods.value = periods
                else:
                    self.grid.periods = periods
                time -= periods * (self.grid.time_full[-1] - self.grid.time_full[0])
                time_index = self.grid.time <= time
                ti = time_index.argmin() - 1 if time_index.any() else 0
                return (ti, periods)
            return (time_index.argmin() - 1 if time_index.any() else 0, 0)
        if time_index.all():
            # If given time > last known field time, use
            # the last field frame without interpolation
            return (len(self.grid.time) - 1, 0)
        elif np.logical_not(time_index).all():
            # If given time < any time in the field, use
            # the first field frame without interpolation
            return (0, 0)
        else:
            return (time_index.argmin() - 1 if time_index.any() else 0, 0)

    def _check_velocitysampling(self):
        if self.name in ["U", "V", "W"]:
            warnings.warn(
                "Sampling of velocities should normally be done using fieldset.UV or fieldset.UVW object; tread carefully",
                RuntimeWarning,
                stacklevel=2,
            )

    def __getitem__(self, key):
        self._check_velocitysampling()
        try:
            if _isParticle(key):
                return self.eval(key.time, key.depth, key.lat, key.lon, key)
            else:
                return self.eval(*key)
        except tuple(AllParcelsErrorCodes.keys()) as error:
            return _deal_with_errors(error, key, vector_type=None)

    def eval(self, time, z, y, x, particle=None, applyConversion=True):
        """Interpolate field values in space and time.

        We interpolate linearly in time and apply implicit unit
        conversion to the result. Note that we defer to
        scipy.interpolate to perform spatial interpolation.
        """
        (ti, periods) = self._time_index(time)
        time -= periods * (self.grid.time_full[-1] - self.grid.time_full[0])
        if self.gridindexingtype == "croco" and self is not self.fieldset.H:
            z = z / self.fieldset.H.eval(time, 0, y, x, particle=particle, applyConversion=False)
        if ti < self.grid.tdim - 1 and time > self.grid.time[ti]:
            f0 = self._spatial_interpolation(ti, z, y, x, time, particle=particle)
            f1 = self._spatial_interpolation(ti + 1, z, y, x, time, particle=particle)
            t0 = self.grid.time[ti]
            t1 = self.grid.time[ti + 1]
            value = f0 + (f1 - f0) * ((time - t0) / (t1 - t0))
        else:
            # Skip temporal interpolation if time is outside
            # of the defined time range or if we have hit an
            # exact value in the time array.
            value = self._spatial_interpolation(ti, z, y, x, self.grid.time[ti], particle=particle)

        if applyConversion:
            return self.units.to_target(value, x, y, z)
        else:
            return value

    @deprecated_made_private  # TODO: Remove 6 months after v3.1.0
    def ccode_eval(self, *args, **kwargs):
        return self._ccode_eval(*args, **kwargs)

    def _ccode_eval(self, var, t, z, y, x):
        self._check_velocitysampling()
        ccode_str = f"temporal_interpolation({x}, {y}, {z}, {t}, {self.ccode_name}, &particles->xi[pnum*ngrid], &particles->yi[pnum*ngrid], &particles->zi[pnum*ngrid], &particles->ti[pnum*ngrid], &{var}, {self.interp_method.upper()}, {self.gridindexingtype.upper()})"
        return ccode_str

    @deprecated_made_private  # TODO: Remove 6 months after v3.1.0
    def ccode_convert(self, *args, **kwargs):
        return self._ccode_convert(*args, **kwargs)

    def _ccode_convert(self, _, z, y, x):
        return self.units.ccode_to_target(x, y, z)

    @deprecated_made_private  # TODO: Remove 6 months after v3.1.0
    def get_block_id(self, *args, **kwargs):
        return self._get_block_id(*args, **kwargs)

    def _get_block_id(self, block):
        return np.ravel_multi_index(block, self.nchunks)

    @deprecated_made_private  # TODO: Remove 6 months after v3.1.0
    def get_block(self, *args, **kwargs):
        return self._get_block(*args, **kwargs)

    def _get_block(self, bid):
        return np.unravel_index(bid, self.nchunks[1:])

    @deprecated_made_private  # TODO: Remove 6 months after v3.1.0
    def chunk_setup(self, *args, **kwargs):
        return self._chunk_setup(*args, **kwargs)

    def _chunk_setup(self):
        if isinstance(self.data, da.core.Array):
            chunks = self.data.chunks
            self.nchunks = self.data.numblocks
            npartitions = 1
            for n in self.nchunks[1:]:
                npartitions *= n
        elif isinstance(self.data, np.ndarray):
            chunks = tuple((t,) for t in self.data.shape)
            self.nchunks = (1,) * len(self.data.shape)
            npartitions = 1
        elif isinstance(self.data, DeferredArray):
            self.nchunks = (1,) * len(self.data.data_shape)
            return
        else:
            return

        self._data_chunks = [None] * npartitions
        self._c_data_chunks = [None] * npartitions
        self.grid._load_chunk = np.zeros(npartitions, dtype=c_int, order="C")
        # self.grid.chunk_info format: number of dimensions (without tdim); number of chunks per dimensions;
        #      chunksizes (the 0th dim sizes for all chunk of dim[0], then so on for next dims
        self.grid.chunk_info = [
            [len(self.nchunks) - 1],
            list(self.nchunks[1:]),
            sum(list(list(ci) for ci in chunks[1:]), []),  # noqa: RUF017 # TODO: Perhaps avoid quadratic list summation here
        ]
        self.grid.chunk_info = sum(self.grid.chunk_info, [])  # noqa: RUF017
        self._chunk_set = True

    @deprecated_made_private  # TODO: Remove 6 months after v3.1.0
    def chunk_data(self, *args, **kwargs):
        return self._chunk_data(*args, **kwargs)

    def _chunk_data(self):
        if not self._chunk_set:
            self._chunk_setup()
        g = self.grid
        if isinstance(self.data, da.core.Array):
            for block_id in range(len(self.grid._load_chunk)):
                if (
                    g._load_chunk[block_id] == g._chunk_loading_requested
                    or g._load_chunk[block_id] in g._chunk_loaded
                    and self._data_chunks[block_id] is None
                ):
                    block = self._get_block(block_id)
                    self._data_chunks[block_id] = np.array(
                        self.data.blocks[(slice(self.grid.tdim),) + block], order="C"
                    )
                elif g._load_chunk[block_id] == g._chunk_not_loaded:
                    if isinstance(self._data_chunks, list):
                        self._data_chunks[block_id] = None
                    else:
                        self._data_chunks[block_id, :] = None
                    self._c_data_chunks[block_id] = None
        else:
            if isinstance(self._data_chunks, list):
                self._data_chunks[0] = None
            else:
                self._data_chunks[0, :] = None
            self._c_data_chunks[0] = None
            self.grid._load_chunk[0] = g._chunk_loaded_touched
            self._data_chunks[0] = np.array(self.data, order="C")

    @property
    def ctypes_struct(self):
        """Returns a ctypes struct object containing all relevant pointers and sizes for this field."""

        # Ctypes struct corresponding to the type definition in parcels.h
        class CField(Structure):
            _fields_ = [
                ("xdim", c_int),
                ("ydim", c_int),
                ("zdim", c_int),
                ("tdim", c_int),
                ("igrid", c_int),
                ("allow_time_extrapolation", c_int),
                ("time_periodic", c_int),
                ("data_chunks", POINTER(POINTER(POINTER(c_float)))),
                ("grid", POINTER(CGrid)),
            ]

        # Create and populate the c-struct object
        allow_time_extrapolation = 1 if self.allow_time_extrapolation else 0
        time_periodic = 1 if self.time_periodic else 0
        for i in range(len(self.grid._load_chunk)):
            if self.grid._load_chunk[i] == self.grid._chunk_loading_requested:
                raise ValueError(
                    "data_chunks should have been loaded by now if requested. grid._load_chunk[bid] cannot be 1"
                )
            if self.grid._load_chunk[i] in self.grid._chunk_loaded:
                if not self._data_chunks[i].flags["C_CONTIGUOUS"]:
                    self._data_chunks[i] = np.array(self._data_chunks[i], order="C")
                self._c_data_chunks[i] = self._data_chunks[i].ctypes.data_as(POINTER(POINTER(c_float)))
            else:
                self._c_data_chunks[i] = None

        cstruct = CField(
            self.grid.xdim,
            self.grid.ydim,
            self.grid.zdim,
            self.grid.tdim,
            self.igrid,
            allow_time_extrapolation,
            time_periodic,
            (POINTER(POINTER(c_float)) * len(self._c_data_chunks))(*self._c_data_chunks),
            pointer(self.grid.ctypes_struct),
        )
        return cstruct

    def add_periodic_halo(self, zonal, meridional, halosize=5, data=None):
        """Add a 'halo' to all Fields in a FieldSet.

        Add a 'halo' to all Fields in a FieldSet, through extending the Field (and lon/lat)
        by copying a small portion of the field on one side of the domain to the other.
        Before adding a periodic halo to the Field, it has to be added to the Grid on which the Field depends

        See `this tutorial <../examples/tutorial_periodic_boundaries.ipynb>`__
        for a detailed explanation on how to set up periodic boundaries

        Parameters
        ----------
        zonal : bool
            Create a halo in zonal direction.
        meridional : bool
            Create a halo in meridional direction.
        halosize : int
            Size of the halo (in grid points). Default is 5 grid points
        data :
            if data is not None, the periodic halo will be achieved on data instead of self.data and data will be returned (Default value = None)
        """
        dataNone = not isinstance(data, (np.ndarray, da.core.Array))
        if self.grid.defer_load and dataNone:
            return
        data = self.data if dataNone else data
        lib = np if isinstance(data, np.ndarray) else da
        if zonal:
            if len(data.shape) == 3:
                data = lib.concatenate((data[:, :, -halosize:], data, data[:, :, 0:halosize]), axis=len(data.shape) - 1)
                assert data.shape[2] == self.grid.xdim, "Third dim must be x."
            else:
                data = lib.concatenate(
                    (data[:, :, :, -halosize:], data, data[:, :, :, 0:halosize]), axis=len(data.shape) - 1
                )
                assert data.shape[3] == self.grid.xdim, "Fourth dim must be x."
        if meridional:
            if len(data.shape) == 3:
                data = lib.concatenate((data[:, -halosize:, :], data, data[:, 0:halosize, :]), axis=len(data.shape) - 2)
                assert data.shape[1] == self.grid.ydim, "Second dim must be y."
            else:
                data = lib.concatenate(
                    (data[:, :, -halosize:, :], data, data[:, :, 0:halosize, :]), axis=len(data.shape) - 2
                )
                assert data.shape[2] == self.grid.ydim, "Third dim must be y."
        if dataNone:
            self.data = data
        else:
            return data

    def write(self, filename, varname=None):
        """Write a :class:`Field` to a netcdf file.

        Parameters
        ----------
        filename : str
            Basename of the file (i.e. '{filename}{Field.name}.nc')
        varname : str
            Name of the field, to be appended to the filename. (Default value = None)
        """
        filepath = str(Path(f"{filename}{self.name}.nc"))
        if varname is None:
            varname = self.name
        # Derive name of 'depth' variable for NEMO convention
        vname_depth = f"depth{self.name.lower()}"

        # Create DataArray objects for file I/O
        if self.grid._gtype == GridType.RectilinearZGrid:
            nav_lon = xr.DataArray(
                self.grid.lon + np.zeros((self.grid.ydim, self.grid.xdim), dtype=np.float32),
                coords=[("y", self.grid.lat), ("x", self.grid.lon)],
            )
            nav_lat = xr.DataArray(
                self.grid.lat.reshape(self.grid.ydim, 1) + np.zeros(self.grid.xdim, dtype=np.float32),
                coords=[("y", self.grid.lat), ("x", self.grid.lon)],
            )
        elif self.grid._gtype == GridType.CurvilinearZGrid:
            nav_lon = xr.DataArray(self.grid.lon, coords=[("y", range(self.grid.ydim)), ("x", range(self.grid.xdim))])
            nav_lat = xr.DataArray(self.grid.lat, coords=[("y", range(self.grid.ydim)), ("x", range(self.grid.xdim))])
        else:
            raise NotImplementedError("Field.write only implemented for RectilinearZGrid and CurvilinearZGrid")

        attrs = {"units": "seconds since " + str(self.grid.time_origin)} if self.grid.time_origin.calendar else {}
        time_counter = xr.DataArray(self.grid.time, dims=["time_counter"], attrs=attrs)
        vardata = xr.DataArray(
            self.data.reshape((self.grid.tdim, self.grid.zdim, self.grid.ydim, self.grid.xdim)),
            dims=["time_counter", vname_depth, "y", "x"],
        )
        # Create xarray Dataset and output to netCDF format
        attrs = {"parcels_mesh": self.grid.mesh}
        dset = xr.Dataset(
            {varname: vardata},
            coords={"nav_lon": nav_lon, "nav_lat": nav_lat, "time_counter": time_counter, vname_depth: self.grid.depth},
            attrs=attrs,
        )
        dset.to_netcdf(filepath, unlimited_dims="time_counter")

    @deprecated_made_private  # TODO: Remove 6 months after v3.1.0
    def rescale_and_set_minmax(self, *args, **kwargs):
        return self._rescale_and_set_minmax(*args, **kwargs)

    def _rescale_and_set_minmax(self, data):
        data[np.isnan(data)] = 0
        if self._scaling_factor:
            data *= self._scaling_factor
        if self.vmin is not None:
            data[data < self.vmin] = 0
        if self.vmax is not None:
            data[data > self.vmax] = 0
        return data

    @deprecated_made_private  # TODO: Remove 6 months after v3.1.0
    def data_concatenate(self, *args, **kwargs):
        return self._data_concatenate(*args, **kwargs)

    def _data_concatenate(self, data, data_to_concat, tindex):
        if data[tindex] is not None:
            if isinstance(data, np.ndarray):
                data[tindex] = None
            elif isinstance(data, list):
                del data[tindex]
        lib = np if isinstance(data, np.ndarray) else da
        if tindex == 0:
            data = lib.concatenate([data_to_concat, data[tindex + 1 :, :]], axis=0)
        elif tindex == 1:
            data = lib.concatenate([data[:tindex, :], data_to_concat], axis=0)
        else:
            raise ValueError("data_concatenate is used for computeTimeChunk, with tindex in [0, 1]")
        return data

    def computeTimeChunk(self, data, tindex):
        g = self.grid
        timestamp = self.timestamps
        if timestamp is not None:
            summedlen = np.cumsum([len(ls) for ls in self.timestamps])
            if g._ti + tindex >= summedlen[-1]:
                ti = g._ti + tindex - summedlen[-1]
            else:
                ti = g._ti + tindex
            timestamp = self.timestamps[np.where(ti < summedlen)[0][0]]

        rechunk_callback_fields = self._chunk_setup if isinstance(tindex, list) else None
        filebuffer = self._field_fb_class(
            self._dataFiles[g._ti + tindex],
            self.dimensions,
            self.indices,
            netcdf_engine=self.netcdf_engine,
            timestamp=timestamp,
            interp_method=self.interp_method,
            data_full_zdim=self.data_full_zdim,
            chunksize=self.chunksize,
            cast_data_dtype=self.cast_data_dtype,
            rechunk_callback_fields=rechunk_callback_fields,
            chunkdims_name_map=self.netcdf_chunkdims_name_map,
        )
        filebuffer.__enter__()
        time_data = filebuffer.time
        time_data = g.time_origin.reltime(time_data)
        filebuffer.ti = (time_data <= g.time[tindex]).argmin() - 1
        if self.netcdf_engine != "xarray":
            filebuffer.name = filebuffer.parse_name(self.filebuffername)
        buffer_data = filebuffer.data
        lib = np if isinstance(buffer_data, np.ndarray) else da
        if len(buffer_data.shape) == 2:
            buffer_data = lib.reshape(buffer_data, sum(((1, 1), buffer_data.shape), ()))
        elif len(buffer_data.shape) == 3 and g.zdim > 1:
            buffer_data = lib.reshape(buffer_data, sum(((1,), buffer_data.shape), ()))
        elif len(buffer_data.shape) == 3:
            buffer_data = lib.reshape(
                buffer_data,
                sum(
                    (
                        (
                            buffer_data.shape[0],
                            1,
                        ),
                        buffer_data.shape[1:],
                    ),
                    (),
                ),
            )
        data = self._data_concatenate(data, buffer_data, tindex)
        self.filebuffers[tindex] = filebuffer
        return data


class VectorField:
    """Class VectorField stores 2 or 3 fields which defines together a vector field.
    This enables to interpolate them as one single vector field in the kernels.

    Parameters
    ----------
    name : str
        Name of the vector field
    U : parcels.field.Field
        field defining the zonal component
    V : parcels.field.Field
        field defining the meridional component
    W : parcels.field.Field
        field defining the vertical component (default: None)
    """

    def __init__(self, name: str, U: Field, V: Field, W: Field | None = None):
        self.name = name
        self.U = U
        self.V = V
        self.W = W
        if self.U.gridindexingtype == "croco" and self.W:
            self.vector_type: VectorType = "3DSigma"
        elif self.W:
            self.vector_type = "3D"
        else:
            self.vector_type = "2D"
        self.gridindexingtype = U.gridindexingtype
        if self.U.interp_method == "cgrid_velocity":
            assert self.V.interp_method == "cgrid_velocity", "Interpolation methods of U and V are not the same."
            assert self._check_grid_dimensions(U.grid, V.grid), "Dimensions of U and V are not the same."
            if W is not None and self.U.gridindexingtype != "croco":
                assert W.interp_method == "cgrid_velocity", "Interpolation methods of U and W are not the same."
                assert self._check_grid_dimensions(U.grid, W.grid), "Dimensions of U and W are not the same."

    @staticmethod
    def _check_grid_dimensions(grid1, grid2):
        return (
            np.allclose(grid1.lon, grid2.lon)
            and np.allclose(grid1.lat, grid2.lat)
            and np.allclose(grid1.depth, grid2.depth)
            and np.allclose(grid1.time_full, grid2.time_full)
        )

    def dist(self, lon1: float, lon2: float, lat1: float, lat2: float, mesh: Mesh, lat: float):
        if mesh == "spherical":
            rad = np.pi / 180.0
            deg2m = 1852 * 60.0
            return np.sqrt(((lon2 - lon1) * deg2m * math.cos(rad * lat)) ** 2 + ((lat2 - lat1) * deg2m) ** 2)
        else:
            return np.sqrt((lon2 - lon1) ** 2 + (lat2 - lat1) ** 2)

    def jacobian(self, xsi: float, eta: float, px: np.ndarray, py: np.ndarray):
        dphidxsi = [eta - 1, 1 - eta, eta, -eta]
        dphideta = [xsi - 1, -xsi, xsi, 1 - xsi]

        dxdxsi = np.dot(px, dphidxsi)
        dxdeta = np.dot(px, dphideta)
        dydxsi = np.dot(py, dphidxsi)
        dydeta = np.dot(py, dphideta)
        jac = dxdxsi * dydeta - dxdeta * dydxsi
        return jac

    def spatial_c_grid_interpolation2D(self, ti, z, y, x, time, particle=None, applyConversion=True):
        grid = self.U.grid
        (xsi, eta, zeta, xi, yi, zi) = self.U._search_indices(x, y, z, ti, time, particle=particle)

        if grid._gtype in [GridType.RectilinearSGrid, GridType.RectilinearZGrid]:
            px = np.array([grid.lon[xi], grid.lon[xi + 1], grid.lon[xi + 1], grid.lon[xi]])
            py = np.array([grid.lat[yi], grid.lat[yi], grid.lat[yi + 1], grid.lat[yi + 1]])
        else:
            px = np.array([grid.lon[yi, xi], grid.lon[yi, xi + 1], grid.lon[yi + 1, xi + 1], grid.lon[yi + 1, xi]])
            py = np.array([grid.lat[yi, xi], grid.lat[yi, xi + 1], grid.lat[yi + 1, xi + 1], grid.lat[yi + 1, xi]])

        if grid.mesh == "spherical":
            px[0] = px[0] + 360 if px[0] < x - 225 else px[0]
            px[0] = px[0] - 360 if px[0] > x + 225 else px[0]
            px[1:] = np.where(px[1:] - px[0] > 180, px[1:] - 360, px[1:])
            px[1:] = np.where(-px[1:] + px[0] > 180, px[1:] + 360, px[1:])
        xx = (1 - xsi) * (1 - eta) * px[0] + xsi * (1 - eta) * px[1] + xsi * eta * px[2] + (1 - xsi) * eta * px[3]
        assert abs(xx - x) < 1e-4
        c1 = self.dist(px[0], px[1], py[0], py[1], grid.mesh, np.dot(i_u.phi2D_lin(xsi, 0.0), py))
        c2 = self.dist(px[1], px[2], py[1], py[2], grid.mesh, np.dot(i_u.phi2D_lin(1.0, eta), py))
        c3 = self.dist(px[2], px[3], py[2], py[3], grid.mesh, np.dot(i_u.phi2D_lin(xsi, 1.0), py))
        c4 = self.dist(px[3], px[0], py[3], py[0], grid.mesh, np.dot(i_u.phi2D_lin(0.0, eta), py))
        if grid.zdim == 1:
            if self.gridindexingtype == "nemo":
                U0 = self.U.data[ti, yi + 1, xi] * c4
                U1 = self.U.data[ti, yi + 1, xi + 1] * c2
                V0 = self.V.data[ti, yi, xi + 1] * c1
                V1 = self.V.data[ti, yi + 1, xi + 1] * c3
            elif self.gridindexingtype in ["mitgcm", "croco"]:
                U0 = self.U.data[ti, yi, xi] * c4
                U1 = self.U.data[ti, yi, xi + 1] * c2
                V0 = self.V.data[ti, yi, xi] * c1
                V1 = self.V.data[ti, yi + 1, xi] * c3
        else:
            if self.gridindexingtype == "nemo":
                U0 = self.U.data[ti, zi, yi + 1, xi] * c4
                U1 = self.U.data[ti, zi, yi + 1, xi + 1] * c2
                V0 = self.V.data[ti, zi, yi, xi + 1] * c1
                V1 = self.V.data[ti, zi, yi + 1, xi + 1] * c3
            elif self.gridindexingtype in ["mitgcm", "croco"]:
                U0 = self.U.data[ti, zi, yi, xi] * c4
                U1 = self.U.data[ti, zi, yi, xi + 1] * c2
                V0 = self.V.data[ti, zi, yi, xi] * c1
                V1 = self.V.data[ti, zi, yi + 1, xi] * c3
        U = (1 - xsi) * U0 + xsi * U1
        V = (1 - eta) * V0 + eta * V1
        rad = np.pi / 180.0
        deg2m = 1852 * 60.0
        if applyConversion:
            meshJac = (deg2m * deg2m * math.cos(rad * y)) if grid.mesh == "spherical" else 1
        else:
            meshJac = deg2m if grid.mesh == "spherical" else 1

        jac = self.jacobian(xsi, eta, px, py) * meshJac

        u = (
            (-(1 - eta) * U - (1 - xsi) * V) * px[0]
            + ((1 - eta) * U - xsi * V) * px[1]
            + (eta * U + xsi * V) * px[2]
            + (-eta * U + (1 - xsi) * V) * px[3]
        ) / jac
        v = (
            (-(1 - eta) * U - (1 - xsi) * V) * py[0]
            + ((1 - eta) * U - xsi * V) * py[1]
            + (eta * U + xsi * V) * py[2]
            + (-eta * U + (1 - xsi) * V) * py[3]
        ) / jac
        if isinstance(u, da.core.Array):
            u = u.compute()
            v = v.compute()
        return (u, v)

    def spatial_c_grid_interpolation3D_full(self, ti, z, y, x, time, particle=None):
        grid = self.U.grid
        (xsi, eta, zet, xi, yi, zi) = self.U._search_indices(x, y, z, ti, time, particle=particle)

        if grid._gtype in [GridType.RectilinearSGrid, GridType.RectilinearZGrid]:
            px = np.array([grid.lon[xi], grid.lon[xi + 1], grid.lon[xi + 1], grid.lon[xi]])
            py = np.array([grid.lat[yi], grid.lat[yi], grid.lat[yi + 1], grid.lat[yi + 1]])
        else:
            px = np.array([grid.lon[yi, xi], grid.lon[yi, xi + 1], grid.lon[yi + 1, xi + 1], grid.lon[yi + 1, xi]])
            py = np.array([grid.lat[yi, xi], grid.lat[yi, xi + 1], grid.lat[yi + 1, xi + 1], grid.lat[yi + 1, xi]])

        if grid.mesh == "spherical":
            px[0] = px[0] + 360 if px[0] < x - 225 else px[0]
            px[0] = px[0] - 360 if px[0] > x + 225 else px[0]
            px[1:] = np.where(px[1:] - px[0] > 180, px[1:] - 360, px[1:])
            px[1:] = np.where(-px[1:] + px[0] > 180, px[1:] + 360, px[1:])
        xx = (1 - xsi) * (1 - eta) * px[0] + xsi * (1 - eta) * px[1] + xsi * eta * px[2] + (1 - xsi) * eta * px[3]
        assert abs(xx - x) < 1e-4

        px = np.concatenate((px, px))
        py = np.concatenate((py, py))
        if grid._z4d:
            pz = np.array(
                [
                    grid.depth[0, zi, yi, xi],
                    grid.depth[0, zi, yi, xi + 1],
                    grid.depth[0, zi, yi + 1, xi + 1],
                    grid.depth[0, zi, yi + 1, xi],
                    grid.depth[0, zi + 1, yi, xi],
                    grid.depth[0, zi + 1, yi, xi + 1],
                    grid.depth[0, zi + 1, yi + 1, xi + 1],
                    grid.depth[0, zi + 1, yi + 1, xi],
                ]
            )
        else:
            pz = np.array(
                [
                    grid.depth[zi, yi, xi],
                    grid.depth[zi, yi, xi + 1],
                    grid.depth[zi, yi + 1, xi + 1],
                    grid.depth[zi, yi + 1, xi],
                    grid.depth[zi + 1, yi, xi],
                    grid.depth[zi + 1, yi, xi + 1],
                    grid.depth[zi + 1, yi + 1, xi + 1],
                    grid.depth[zi + 1, yi + 1, xi],
                ]
            )

        u0 = self.U.data[ti, zi, yi + 1, xi]
        u1 = self.U.data[ti, zi, yi + 1, xi + 1]
        v0 = self.V.data[ti, zi, yi, xi + 1]
        v1 = self.V.data[ti, zi, yi + 1, xi + 1]
        w0 = self.W.data[ti, zi, yi + 1, xi + 1]
        w1 = self.W.data[ti, zi + 1, yi + 1, xi + 1]

        U0 = u0 * i_u.jacobian3D_lin_face(px, py, pz, 0, eta, zet, "zonal", grid.mesh)
        U1 = u1 * i_u.jacobian3D_lin_face(px, py, pz, 1, eta, zet, "zonal", grid.mesh)
        V0 = v0 * i_u.jacobian3D_lin_face(px, py, pz, xsi, 0, zet, "meridional", grid.mesh)
        V1 = v1 * i_u.jacobian3D_lin_face(px, py, pz, xsi, 1, zet, "meridional", grid.mesh)
        W0 = w0 * i_u.jacobian3D_lin_face(px, py, pz, xsi, eta, 0, "vertical", grid.mesh)
        W1 = w1 * i_u.jacobian3D_lin_face(px, py, pz, xsi, eta, 1, "vertical", grid.mesh)

        # Computing fluxes in half left hexahedron -> flux_u05
        xx = [
            px[0],
            (px[0] + px[1]) / 2,
            (px[2] + px[3]) / 2,
            px[3],
            px[4],
            (px[4] + px[5]) / 2,
            (px[6] + px[7]) / 2,
            px[7],
        ]
        yy = [
            py[0],
            (py[0] + py[1]) / 2,
            (py[2] + py[3]) / 2,
            py[3],
            py[4],
            (py[4] + py[5]) / 2,
            (py[6] + py[7]) / 2,
            py[7],
        ]
        zz = [
            pz[0],
            (pz[0] + pz[1]) / 2,
            (pz[2] + pz[3]) / 2,
            pz[3],
            pz[4],
            (pz[4] + pz[5]) / 2,
            (pz[6] + pz[7]) / 2,
            pz[7],
        ]
        flux_u0 = u0 * i_u.jacobian3D_lin_face(xx, yy, zz, 0, 0.5, 0.5, "zonal", grid.mesh)
        flux_v0_halfx = v0 * i_u.jacobian3D_lin_face(xx, yy, zz, 0.5, 0, 0.5, "meridional", grid.mesh)
        flux_v1_halfx = v1 * i_u.jacobian3D_lin_face(xx, yy, zz, 0.5, 1, 0.5, "meridional", grid.mesh)
        flux_w0_halfx = w0 * i_u.jacobian3D_lin_face(xx, yy, zz, 0.5, 0.5, 0, "vertical", grid.mesh)
        flux_w1_halfx = w1 * i_u.jacobian3D_lin_face(xx, yy, zz, 0.5, 0.5, 1, "vertical", grid.mesh)
        flux_u05 = flux_u0 + flux_v0_halfx - flux_v1_halfx + flux_w0_halfx - flux_w1_halfx

        # Computing fluxes in half front hexahedron -> flux_v05
        xx = [
            px[0],
            px[1],
            (px[1] + px[2]) / 2,
            (px[0] + px[3]) / 2,
            px[4],
            px[5],
            (px[5] + px[6]) / 2,
            (px[4] + px[7]) / 2,
        ]
        yy = [
            py[0],
            py[1],
            (py[1] + py[2]) / 2,
            (py[0] + py[3]) / 2,
            py[4],
            py[5],
            (py[5] + py[6]) / 2,
            (py[4] + py[7]) / 2,
        ]
        zz = [
            pz[0],
            pz[1],
            (pz[1] + pz[2]) / 2,
            (pz[0] + pz[3]) / 2,
            pz[4],
            pz[5],
            (pz[5] + pz[6]) / 2,
            (pz[4] + pz[7]) / 2,
        ]
        flux_u0_halfy = u0 * i_u.jacobian3D_lin_face(xx, yy, zz, 0, 0.5, 0.5, "zonal", grid.mesh)
        flux_u1_halfy = u1 * i_u.jacobian3D_lin_face(xx, yy, zz, 1, 0.5, 0.5, "zonal", grid.mesh)
        flux_v0 = v0 * i_u.jacobian3D_lin_face(xx, yy, zz, 0.5, 0, 0.5, "meridional", grid.mesh)
        flux_w0_halfy = w0 * i_u.jacobian3D_lin_face(xx, yy, zz, 0.5, 0.5, 0, "vertical", grid.mesh)
        flux_w1_halfy = w1 * i_u.jacobian3D_lin_face(xx, yy, zz, 0.5, 0.5, 1, "vertical", grid.mesh)
        flux_v05 = flux_u0_halfy - flux_u1_halfy + flux_v0 + flux_w0_halfy - flux_w1_halfy

        # Computing fluxes in half lower hexahedron -> flux_w05
        xx = [
            px[0],
            px[1],
            px[2],
            px[3],
            (px[0] + px[4]) / 2,
            (px[1] + px[5]) / 2,
            (px[2] + px[6]) / 2,
            (px[3] + px[7]) / 2,
        ]
        yy = [
            py[0],
            py[1],
            py[2],
            py[3],
            (py[0] + py[4]) / 2,
            (py[1] + py[5]) / 2,
            (py[2] + py[6]) / 2,
            (py[3] + py[7]) / 2,
        ]
        zz = [
            pz[0],
            pz[1],
            pz[2],
            pz[3],
            (pz[0] + pz[4]) / 2,
            (pz[1] + pz[5]) / 2,
            (pz[2] + pz[6]) / 2,
            (pz[3] + pz[7]) / 2,
        ]
        flux_u0_halfz = u0 * i_u.jacobian3D_lin_face(xx, yy, zz, 0, 0.5, 0.5, "zonal", grid.mesh)
        flux_u1_halfz = u1 * i_u.jacobian3D_lin_face(xx, yy, zz, 1, 0.5, 0.5, "zonal", grid.mesh)
        flux_v0_halfz = v0 * i_u.jacobian3D_lin_face(xx, yy, zz, 0.5, 0, 0.5, "meridional", grid.mesh)
        flux_v1_halfz = v1 * i_u.jacobian3D_lin_face(xx, yy, zz, 0.5, 1, 0.5, "meridional", grid.mesh)
        flux_w0 = w0 * i_u.jacobian3D_lin_face(xx, yy, zz, 0.5, 0.5, 0, "vertical", grid.mesh)
        flux_w05 = flux_u0_halfz - flux_u1_halfz + flux_v0_halfz - flux_v1_halfz + flux_w0

        surf_u05 = i_u.jacobian3D_lin_face(px, py, pz, 0.5, 0.5, 0.5, "zonal", grid.mesh)
        jac_u05 = i_u.jacobian3D_lin_face(px, py, pz, 0.5, eta, zet, "zonal", grid.mesh)
        U05 = flux_u05 / surf_u05 * jac_u05

        surf_v05 = i_u.jacobian3D_lin_face(px, py, pz, 0.5, 0.5, 0.5, "meridional", grid.mesh)
        jac_v05 = i_u.jacobian3D_lin_face(px, py, pz, xsi, 0.5, zet, "meridional", grid.mesh)
        V05 = flux_v05 / surf_v05 * jac_v05

        surf_w05 = i_u.jacobian3D_lin_face(px, py, pz, 0.5, 0.5, 0.5, "vertical", grid.mesh)
        jac_w05 = i_u.jacobian3D_lin_face(px, py, pz, xsi, eta, 0.5, "vertical", grid.mesh)
        W05 = flux_w05 / surf_w05 * jac_w05

        jac = i_u.jacobian3D_lin(px, py, pz, xsi, eta, zet, grid.mesh)
        dxsidt = i_u.interpolate(i_u.phi1D_quad, [U0, U05, U1], xsi) / jac
        detadt = i_u.interpolate(i_u.phi1D_quad, [V0, V05, V1], eta) / jac
        dzetdt = i_u.interpolate(i_u.phi1D_quad, [W0, W05, W1], zet) / jac

        dphidxsi, dphideta, dphidzet = i_u.dphidxsi3D_lin(xsi, eta, zet)

        u = np.dot(dphidxsi, px) * dxsidt + np.dot(dphideta, px) * detadt + np.dot(dphidzet, px) * dzetdt
        v = np.dot(dphidxsi, py) * dxsidt + np.dot(dphideta, py) * detadt + np.dot(dphidzet, py) * dzetdt
        w = np.dot(dphidxsi, pz) * dxsidt + np.dot(dphideta, pz) * detadt + np.dot(dphidzet, pz) * dzetdt

        if isinstance(u, da.core.Array):
            u = u.compute()
            v = v.compute()
            w = w.compute()
        return (u, v, w)

    def spatial_c_grid_interpolation3D(self, ti, z, y, x, time, particle=None, applyConversion=True):
        """Perform C grid interpolation in 3D. ::

            +---+---+---+
            |   |V1 |   |
            +---+---+---+
            |U0 |   |U1 |
            +---+---+---+
            |   |V0 |   |
            +---+---+---+

        The interpolation is done in the following by
        interpolating linearly U depending on the longitude coordinate and
        interpolating linearly V depending on the latitude coordinate.
        Curvilinear grids are treated properly, since the element is projected to a rectilinear parent element.
        """
        if self.U.grid._gtype in [GridType.RectilinearSGrid, GridType.CurvilinearSGrid]:
            (u, v, w) = self.spatial_c_grid_interpolation3D_full(ti, z, y, x, time, particle=particle)
        else:
            if self.gridindexingtype == "croco":
                z = z / self.fieldset.H.eval(time, 0, y, x, particle=particle, applyConversion=False)
            (u, v) = self.spatial_c_grid_interpolation2D(ti, z, y, x, time, particle=particle)
            w = self.W.eval(time, z, y, x, particle=particle, applyConversion=False)
            if applyConversion:
                w = self.W.units.to_target(w, x, y, z)
        return (u, v, w)

    def _is_land2D(self, di, yi, xi):
        if self.U.data.ndim == 3:
            if di < np.shape(self.U.data)[0]:
                return np.isclose(self.U.data[di, yi, xi], 0.0) and np.isclose(self.V.data[di, yi, xi], 0.0)
            else:
                return True
        else:
            if di < self.U.grid.zdim and yi < np.shape(self.U.data)[-2] and xi < np.shape(self.U.data)[-1]:
                return np.isclose(self.U.data[0, di, yi, xi], 0.0) and np.isclose(self.V.data[0, di, yi, xi], 0.0)
            else:
                return True

    def spatial_slip_interpolation(self, ti, z, y, x, time, particle=None, applyConversion=True):
        (xsi, eta, zeta, xi, yi, zi) = self.U._search_indices(x, y, z, ti, time, particle=particle)
        di = ti if self.U.grid.zdim == 1 else zi  # general third dimension

        f_u, f_v, f_w = 1, 1, 1
        if (
            self._is_land2D(di, yi, xi)
            and self._is_land2D(di, yi, xi + 1)
            and self._is_land2D(di + 1, yi, xi)
            and self._is_land2D(di + 1, yi, xi + 1)
            and eta > 0
        ):
            if self.U.interp_method == "partialslip":
                f_u = f_u * (0.5 + 0.5 * eta) / eta
                if self.vector_type == "3D":
                    f_w = f_w * (0.5 + 0.5 * eta) / eta
            elif self.U.interp_method == "freeslip":
                f_u = f_u / eta
                if self.vector_type == "3D":
                    f_w = f_w / eta
        if (
            self._is_land2D(di, yi + 1, xi)
            and self._is_land2D(di, yi + 1, xi + 1)
            and self._is_land2D(di + 1, yi + 1, xi)
            and self._is_land2D(di + 1, yi + 1, xi + 1)
            and eta < 1
        ):
            if self.U.interp_method == "partialslip":
                f_u = f_u * (1 - 0.5 * eta) / (1 - eta)
                if self.vector_type == "3D":
                    f_w = f_w * (1 - 0.5 * eta) / (1 - eta)
            elif self.U.interp_method == "freeslip":
                f_u = f_u / (1 - eta)
                if self.vector_type == "3D":
                    f_w = f_w / (1 - eta)
        if (
            self._is_land2D(di, yi, xi)
            and self._is_land2D(di, yi + 1, xi)
            and self._is_land2D(di + 1, yi, xi)
            and self._is_land2D(di + 1, yi + 1, xi)
            and xsi > 0
        ):
            if self.U.interp_method == "partialslip":
                f_v = f_v * (0.5 + 0.5 * xsi) / xsi
                if self.vector_type == "3D":
                    f_w = f_w * (0.5 + 0.5 * xsi) / xsi
            elif self.U.interp_method == "freeslip":
                f_v = f_v / xsi
                if self.vector_type == "3D":
                    f_w = f_w / xsi
        if (
            self._is_land2D(di, yi, xi + 1)
            and self._is_land2D(di, yi + 1, xi + 1)
            and self._is_land2D(di + 1, yi, xi + 1)
            and self._is_land2D(di + 1, yi + 1, xi + 1)
            and xsi < 1
        ):
            if self.U.interp_method == "partialslip":
                f_v = f_v * (1 - 0.5 * xsi) / (1 - xsi)
                if self.vector_type == "3D":
                    f_w = f_w * (1 - 0.5 * xsi) / (1 - xsi)
            elif self.U.interp_method == "freeslip":
                f_v = f_v / (1 - xsi)
                if self.vector_type == "3D":
                    f_w = f_w / (1 - xsi)
        if self.U.grid.zdim > 1:
            if (
                self._is_land2D(di, yi, xi)
                and self._is_land2D(di, yi, xi + 1)
                and self._is_land2D(di, yi + 1, xi)
                and self._is_land2D(di, yi + 1, xi + 1)
                and zeta > 0
            ):
                if self.U.interp_method == "partialslip":
                    f_u = f_u * (0.5 + 0.5 * zeta) / zeta
                    f_v = f_v * (0.5 + 0.5 * zeta) / zeta
                elif self.U.interp_method == "freeslip":
                    f_u = f_u / zeta
                    f_v = f_v / zeta
            if (
                self._is_land2D(di + 1, yi, xi)
                and self._is_land2D(di + 1, yi, xi + 1)
                and self._is_land2D(di + 1, yi + 1, xi)
                and self._is_land2D(di + 1, yi + 1, xi + 1)
                and zeta < 1
            ):
                if self.U.interp_method == "partialslip":
                    f_u = f_u * (1 - 0.5 * zeta) / (1 - zeta)
                    f_v = f_v * (1 - 0.5 * zeta) / (1 - zeta)
                elif self.U.interp_method == "freeslip":
                    f_u = f_u / (1 - zeta)
                    f_v = f_v / (1 - zeta)

        u = f_u * self.U.eval(time, z, y, x, particle, applyConversion=applyConversion)
        v = f_v * self.V.eval(time, z, y, x, particle, applyConversion=applyConversion)
        if self.vector_type == "3D":
            w = f_w * self.W.eval(time, z, y, x, particle, applyConversion=applyConversion)
            return u, v, w
        else:
            return u, v

    def eval(self, time, z, y, x, particle=None, applyConversion=True):
        if self.U.interp_method not in ["cgrid_velocity", "partialslip", "freeslip"]:
            u = self.U.eval(time, z, y, x, particle=particle, applyConversion=False)
            v = self.V.eval(time, z, y, x, particle=particle, applyConversion=False)
            if applyConversion:
                u = self.U.units.to_target(u, x, y, z)
                v = self.V.units.to_target(v, x, y, z)
            if "3D" in self.vector_type:
                w = self.W.eval(time, z, y, x, particle=particle, applyConversion=False)
                if applyConversion:
                    w = self.W.units.to_target(w, x, y, z)
                return (u, v, w)
            else:
                return (u, v)
        else:
            interp = {
                "cgrid_velocity": {
                    "2D": self.spatial_c_grid_interpolation2D,
                    "3D": self.spatial_c_grid_interpolation3D,
                },
                "partialslip": {"2D": self.spatial_slip_interpolation, "3D": self.spatial_slip_interpolation},
                "freeslip": {"2D": self.spatial_slip_interpolation, "3D": self.spatial_slip_interpolation},
            }
            grid = self.U.grid
            (ti, periods) = self.U._time_index(time)
            time -= periods * (grid.time_full[-1] - grid.time_full[0])
            if ti < grid.tdim - 1 and time > grid.time[ti]:
                t0 = grid.time[ti]
                t1 = grid.time[ti + 1]
                if "3D" in self.vector_type:
                    (u0, v0, w0) = interp[self.U.interp_method]["3D"](
                        ti, z, y, x, time, particle=particle, applyConversion=applyConversion
                    )
                    (u1, v1, w1) = interp[self.U.interp_method]["3D"](
                        ti + 1, z, y, x, time, particle=particle, applyConversion=applyConversion
                    )
                    w = w0 + (w1 - w0) * ((time - t0) / (t1 - t0))
                else:
                    (u0, v0) = interp[self.U.interp_method]["2D"](
                        ti, z, y, x, time, particle=particle, applyConversion=applyConversion
                    )
                    (u1, v1) = interp[self.U.interp_method]["2D"](
                        ti + 1, z, y, x, time, particle=particle, applyConversion=applyConversion
                    )
                u = u0 + (u1 - u0) * ((time - t0) / (t1 - t0))
                v = v0 + (v1 - v0) * ((time - t0) / (t1 - t0))
                if "3D" in self.vector_type:
                    return (u, v, w)
                else:
                    return (u, v)
            else:
                # Skip temporal interpolation if time is outside
                # of the defined time range or if we have hit an
                # exact value in the time array.
                if "3D" in self.vector_type:
                    return interp[self.U.interp_method]["3D"](
                        ti, z, y, x, grid.time[ti], particle=particle, applyConversion=applyConversion
                    )
                else:
                    return interp[self.U.interp_method]["2D"](
                        ti, z, y, x, grid.time[ti], particle=particle, applyConversion=applyConversion
                    )

    def __getitem__(self, key):
        try:
            if _isParticle(key):
                return self.eval(key.time, key.depth, key.lat, key.lon, key)
            else:
                return self.eval(*key)
        except tuple(AllParcelsErrorCodes.keys()) as error:
            return _deal_with_errors(error, key, vector_type=self.vector_type)

    @deprecated_made_private  # TODO: Remove 6 months after v3.1.0
    def ccode_eval(self, *args, **kwargs):
        return self._ccode_eval(*args, **kwargs)

    def _ccode_eval(self, varU, varV, varW, U, V, W, t, z, y, x):
        ccode_str = ""
        if "3D" in self.vector_type:
            ccode_str = (
                f"temporal_interpolationUVW({x}, {y}, {z}, {t}, {U.ccode_name}, {V.ccode_name}, {W.ccode_name}, "
                + "&particles->xi[pnum*ngrid], &particles->yi[pnum*ngrid], &particles->zi[pnum*ngrid], &particles->ti[pnum*ngrid],"
                + f"&{varU}, &{varV}, &{varW}, {U.interp_method.upper()}, {U.gridindexingtype.upper()})"
            )
        else:
            ccode_str = (
                f"temporal_interpolationUV({x}, {y}, {z}, {t}, {U.ccode_name}, {V.ccode_name}, "
                + "&particles->xi[pnum*ngrid], &particles->yi[pnum*ngrid], &particles->zi[pnum*ngrid], &particles->ti[pnum*ngrid],"
                + f" &{varU}, &{varV}, {U.interp_method.upper()}, {U.gridindexingtype.upper()})"
            )
        return ccode_str


class DeferredArray:
    """Class used for throwing error when Field.data is not read in deferred loading mode."""

    data_shape = ()

    def __init__(self):
        self.data_shape = (1,)

    def compute_shape(self, xdim, ydim, zdim, tdim, tslices):
        if zdim == 1 and tdim == 1:
            self.data_shape = (tslices, 1, ydim, xdim)
        elif zdim > 1 or tdim > 1:
            if zdim > 1:
                self.data_shape = (1, zdim, ydim, xdim)
            else:
                self.data_shape = (max(tdim, tslices), 1, ydim, xdim)
        else:
            self.data_shape = (tdim, zdim, ydim, xdim)
        return self.data_shape

    def __getitem__(self, key):
        raise RuntimeError(
            "Field is in deferred_load mode, so can't be accessed. Use .computeTimeChunk() method to force loading of data"
        )


class NestedField(list):
    """NestedField is a class that allows for interpolation of fields on different grids of potentially varying resolution.

    The NestedField class is a list of Fields where the first Field that contains the particle within the domain is then used for interpolation.
    This induces that the order of the fields in the list matters.
    Each one it its turn, a field is interpolated: if the interpolation succeeds or if an error other
    than `ErrorOutOfBounds` is thrown, the function is stopped. Otherwise, next field is interpolated.
    NestedField returns an `ErrorOutOfBounds` only if last field is as well out of boundaries.
    NestedField is composed of either Fields or VectorFields.

    Parameters
    ----------
    name : str
        Name of the NestedField
    F : list of Field
        List of fields (order matters). F can be a scalar Field, a VectorField, or the zonal component (U) of the VectorField
    V : list of Field
        List of fields defining the meridional component of a VectorField, if F is the zonal component. (default: None)
    W : list of Field
        List of fields defining the vertical component of a VectorField, if F and V are the zonal and meridional components (default: None)


    Examples
    --------
    See `here <../examples/tutorial_NestedFields.ipynb>`__
    for a detailed tutorial

    """

    def __init__(self, name: str, F, V=None, W=None):
        if V is None:
            if isinstance(F[0], VectorField):
                vector_type = F[0].vector_type
            for Fi in F:
                assert isinstance(Fi, Field) or (
                    isinstance(Fi, VectorField) and Fi.vector_type == vector_type
                ), "Components of a NestedField must be Field or VectorField"
                self.append(Fi)
        elif W is None:
            for i, Fi, Vi in zip(range(len(F)), F, V, strict=True):
                assert isinstance(Fi, Field) and isinstance(
                    Vi, Field
                ), "F, and V components of a NestedField must be Field"
                self.append(VectorField(name + "_%d" % i, Fi, Vi))
        else:
            for i, Fi, Vi, Wi in zip(range(len(F)), F, V, W, strict=True):
                assert (
                    isinstance(Fi, Field) and isinstance(Vi, Field) and isinstance(Wi, Field)
                ), "F, V and W components of a NestedField must be Field"
                self.append(VectorField(name + "_%d" % i, Fi, Vi, Wi))
        self.name = name

    def __getitem__(self, key):
        if isinstance(key, int):
            return list.__getitem__(self, key)
        else:
            for iField in range(len(self)):
                try:
                    if _isParticle(key):
                        val = list.__getitem__(self, iField).eval(key.time, key.depth, key.lat, key.lon, particle=None)
                    else:
                        val = list.__getitem__(self, iField).eval(*key)
                    break
                except tuple(AllParcelsErrorCodes.keys()) as error:
                    if iField == len(self) - 1:
                        vector_type = self[iField].vector_type if isinstance(self[iField], VectorField) else None
                        return _deal_with_errors(error, key, vector_type=vector_type)
                    else:
                        pass
            return val<|MERGE_RESOLUTION|>--- conflicted
+++ resolved
@@ -208,7 +208,7 @@
         else:
             raise ValueError("Unsupported mesh type. Choose either: 'spherical' or 'flat'")
         self.timestamps = timestamps
-        self.loaded_time_indices: Iterable[int] = []  # type: ignore
+        self._loaded_time_indices: Iterable[int] = []  # type: ignore
         if isinstance(interp_method, dict):
             if self.name in interp_method:
                 self.interp_method = interp_method[self.name]
@@ -265,12 +265,8 @@
             self._cast_data_dtype = np.float64
 
         if not self.grid.defer_load:
-<<<<<<< HEAD
-            self.data = self.reshape(self.data, transpose)
-            self.loaded_time_indices = range(self.grid.tdim)
-=======
             self.data = self._reshape(self.data, transpose)
->>>>>>> 8e0aa38c
+            self._loaded_time_indices = range(self.grid.tdim)
 
             # Hack around the fact that NaN and ridiculously large values
             # propagate in SciPy's interpolators
@@ -293,14 +289,8 @@
         if self.grid._add_last_periodic_data_timestep and self._dataFiles is not None:
             self._dataFiles = np.append(self._dataFiles, self._dataFiles[0])
         self._field_fb_class = kwargs.pop("FieldFileBuffer", None)
-<<<<<<< HEAD
-        self.netcdf_engine = kwargs.pop("netcdf_engine", "netcdf4")
-        self.creation_log = kwargs.pop("creation_log", "")
-=======
         self._netcdf_engine = kwargs.pop("netcdf_engine", "netcdf4")
-        self._loaded_time_indices: Iterable[int] = []  # type: ignore
         self._creation_log = kwargs.pop("creation_log", "")
->>>>>>> 8e0aa38c
         self.chunksize = kwargs.pop("chunksize", None)
         self.netcdf_chunkdims_name_map = kwargs.pop("chunkdims_name_map", None)
         self.grid.depth_field = kwargs.pop("depth_field", None)
@@ -349,7 +339,10 @@
 
     @property
     @deprecated_made_private  # TODO: Remove 6 months after v3.1.0
-    def loaded_time_indices(self):
+    def 
+    
+    
+    (self):
         return self._loaded_time_indices
 
     @property
