from parcels.tools.loggers import logger
from parcels.tools.converters import unitconverters_map, UnitConverter, Geographic, GeographicPolar
from parcels.tools.converters import TimeConverter
<<<<<<< HEAD
from parcels.tools.error import FieldSamplingError, FieldSamplingError_Surface, TimeExtrapolationError
=======
from parcels.tools.error import FieldSamplingError, FieldOutOfBoundError, TimeExtrapolationError
>>>>>>> 76e9225a
import parcels.tools.interpolation_utils as i_u
import collections
from py import path
import numpy as np
from ctypes import Structure, c_int, c_float, POINTER, pointer
import xarray as xr
import datetime
import math
from .grid import Grid, CGrid, GridCode


__all__ = ['Field', 'VectorField', 'SummedField', 'NestedField']


class Field(object):
    """Class that encapsulates access to field data.

    :param name: Name of the field
    :param data: 2D, 3D or 4D numpy array of field data.

           1. If data shape is [xdim, ydim], [xdim, ydim, zdim], [xdim, ydim, tdim] or [xdim, ydim, zdim, tdim],
              whichever is relevant for the dataset, use the flag transpose=True
           2. If data shape is [ydim, xdim], [zdim, ydim, xdim], [tdim, ydim, xdim] or [tdim, zdim, ydim, xdim],
              use the flag transpose=False
           3. If data has any other shape, you first need to reorder it
    :param lon: Longitude coordinates (numpy vector or array) of the field (only if grid is None)
    :param lat: Latitude coordinates (numpy vector or array) of the field (only if grid is None)
    :param depth: Depth coordinates (numpy vector or array) of the field (only if grid is None)
    :param time: Time coordinates (numpy vector) of the field (only if grid is None)
    :param mesh: String indicating the type of mesh coordinates and
           units used during velocity interpolation: (only if grid is None)

           1. spherical: Lat and lon in degree, with a
              correction for zonal velocity U near the poles.
           2. flat (default): No conversion, lat/lon are assumed to be in m.
    :param timestamps: A numpy array containing the timestamps for each of the files in filenames, for loading
           from netCDF files only. Default is None if the netCDF dimensions dictionary includes time.
    :param grid: :class:`parcels.grid.Grid` object containing all the lon, lat depth, time
           mesh and time_origin information. Can be constructed from any of the Grid objects
    :param fieldtype: Type of Field to be used for UnitConverter when using SummedFields
           (either 'U', 'V', 'Kh_zonal', 'Kh_meridional' or None)
    :param transpose: Transpose data to required (lon, lat) layout
    :param vmin: Minimum allowed value on the field. Data below this value are set to zero
    :param vmax: Maximum allowed value on the field. Data above this value are set to zero
    :param time_origin: Time origin (TimeConverter object) of the time axis (only if grid is None)
    :param interp_method: Method for interpolation. Either 'linear' or 'nearest'
    :param allow_time_extrapolation: boolean whether to allow for extrapolation in time
           (i.e. beyond the last available time snapshot)
    :param time_periodic: boolean whether to loop periodically over the time component of the Field
           This flag overrides the allow_time_interpolation and sets it to False
    """

    def __init__(self, name, data, lon=None, lat=None, depth=None, time=None, grid=None, mesh='flat', timestamps=None,
                 fieldtype=None, transpose=False, vmin=None, vmax=None, time_origin=None,
                 interp_method='linear', allow_time_extrapolation=None, time_periodic=False, **kwargs):
        if not isinstance(name, tuple):
            self.name = name
            self.filebuffername = name
        else:
            self.name, self.filebuffername = name
        self.data = data
        time_origin = TimeConverter(0) if time_origin is None else time_origin
        if grid:
            self.grid = grid
        else:
            self.grid = Grid.create_grid(lon, lat, depth, time, time_origin=time_origin, mesh=mesh)
        self.igrid = -1
        # self.lon, self.lat, self.depth and self.time are not used anymore in parcels.
        # self.grid should be used instead.
        # Those variables are still defined for backwards compatibility with users codes.
        self.lon = self.grid.lon
        self.lat = self.grid.lat
        self.depth = self.grid.depth
        self.fieldtype = self.name if fieldtype is None else fieldtype
        if self.grid.mesh == 'flat' or (self.fieldtype not in unitconverters_map.keys()):
            self.units = UnitConverter()
        elif self.grid.mesh == 'spherical':
            self.units = unitconverters_map[self.fieldtype]
        else:
            raise ValueError("Unsupported mesh type. Choose either: 'spherical' or 'flat'")
        self.timestamps = timestamps

        if type(interp_method) is dict:
            if self.name in interp_method:
                self.interp_method = interp_method[self.name]
            else:
                raise RuntimeError('interp_method is a dictionary but %s is not in it' % name)
        else:
            self.interp_method = interp_method
        if self.interp_method in ['bgrid_velocity', 'bgrid_w_velocity', 'bgrid_tracer'] and \
           self.grid.gtype in [GridCode.RectilinearSGrid, GridCode.CurvilinearSGrid]:
            logger.warning_once('General s-levels are not supported in B-grid. RectilinearSGrid and CurvilinearSGrid can still be used to deal with shaved cells, but the levels must be horizontal.')

        self.fieldset = None
        if allow_time_extrapolation is None:
            self.allow_time_extrapolation = True if len(self.grid.time) == 1 else False
        else:
            self.allow_time_extrapolation = allow_time_extrapolation

        self.time_periodic = time_periodic
        if self.time_periodic and self.allow_time_extrapolation:
            logger.warning_once("allow_time_extrapolation and time_periodic cannot be used together.\n \
                                 allow_time_extrapolation is set to False")
            self.allow_time_extrapolation = False

        self.vmin = vmin
        self.vmax = vmax

        if not self.grid.defer_load:
            self.data = self.reshape(self.data, transpose)

            # Hack around the fact that NaN and ridiculously large values
            # propagate in SciPy's interpolators
            self.data[np.isnan(self.data)] = 0.
            if self.vmin is not None:
                self.data[self.data < self.vmin] = 0.
            if self.vmax is not None:
                self.data[self.data > self.vmax] = 0.

        self._scaling_factor = None
        (self.gradientx, self.gradienty) = (None, None)  # to store if Field is a gradient() of another field
        self.is_gradient = False

        # Variable names in JIT code
        self.dimensions = kwargs.pop('dimensions', None)
        self.indices = kwargs.pop('indices', None)
        self.dataFiles = kwargs.pop('dataFiles', None)
        self.netcdf_engine = kwargs.pop('netcdf_engine', 'netcdf4')
        self.loaded_time_indices = []
        self.creation_log = kwargs.pop('creation_log', '')

    @classmethod
    def from_netcdf(cls, filenames, variable, dimensions, indices=None, grid=None,
                    mesh='spherical', timestamps=None, allow_time_extrapolation=None, time_periodic=False,
                    deferred_load=True, **kwargs):
        """Create field from netCDF file

        :param filenames: list of filenames to read for the field.
               Note that wildcards ('*') are also allowed
               filenames can be a list [files]
               or a dictionary {dim:[files]} (if lon, lat, depth and/or data not stored in same files as data)
               time values are in filenames[data]
        :param variable: Tuple mapping field name to variable name in the NetCDF file.
        :param dimensions: Dictionary mapping variable names for the relevant dimensions in the NetCDF file
        :param indices: dictionary mapping indices for each dimension to read from file.
               This can be used for reading in only a subregion of the NetCDF file.
               Note that negative indices are not allowed.
        :param mesh: String indicating the type of mesh coordinates and
               units used during velocity interpolation:

               1. spherical (default): Lat and lon in degree, with a
                  correction for zonal velocity U near the poles.
               2. flat: No conversion, lat/lon are assumed to be in m.
        :param timestamps: A numpy array of datetime64 objects containing the timestamps for each of the files in filenames.
               Default is None if dimensions includes time.
        :param allow_time_extrapolation: boolean whether to allow for extrapolation in time
               (i.e. beyond the last available time snapshot)
               Default is False if dimensions includes time, else True
        :param time_periodic: boolean whether to loop periodically over the time component of the FieldSet
               This flag overrides the allow_time_interpolation and sets it to False
        :param deferred_load: boolean whether to only pre-load data (in deferred mode) or
               fully load them (default: True). It is advised to deferred load the data, since in
               that case Parcels deals with a better memory management during particle set execution.
               deferred_load=False is however sometimes necessary for plotting the fields.
        :param netcdf_engine: engine to use for netcdf reading in xarray. Default is 'netcdf',
               but in cases where this doesn't work, setting netcdf_engine='scipy' could help
        """
        # Ensure the timestamps array is compatible with the user-provided datafiles.
        if timestamps is not None:
            if isinstance(filenames, list):
                assert len(filenames) == len(timestamps), 'Number of files and number of timestamps must be equal.'
            elif isinstance(filenames, dict):
                for k in filenames.keys():
                    assert(len(filenames[k]) == len(timestamps)), 'Number of files and number of timestamps must be equal.'
            else:
                raise TypeError("filenames type is inconsistent with manual timestamp provision.")

        if isinstance(variable, xr.core.dataarray.DataArray):
            lonlat_filename = variable
            depth_filename = variable
            data_filenames = variable
            netcdf_engine = 'xarray'
        else:
            if isinstance(variable, str):  # for backward compatibility with Parcels < 2.0.0
                variable = (variable, variable)
            assert len(variable) == 2, 'The variable tuple must have length 2. Use FieldSet.from_netcdf() for multiple variables'
            if not isinstance(filenames, collections.Iterable) or isinstance(filenames, str):
                filenames = [filenames]

            data_filenames = filenames['data'] if type(filenames) is dict else filenames
            if type(filenames) == dict:
                for k in filenames.keys():
                    assert k in ['lon', 'lat', 'depth', 'data'], \
                        'filename dimension keys must be lon, lat, depth or data'
                assert len(filenames['lon']) == 1
                if filenames['lon'] != filenames['lat']:
                    raise NotImplementedError('longitude and latitude dimensions are currently processed together from one single file')
                lonlat_filename = filenames['lon'][0]
                if 'depth' in dimensions:
                    if not isinstance(filenames['depth'], collections.Iterable) or isinstance(filenames['depth'], str):
                        filenames['depth'] = [filenames['depth']]
                    if len(filenames['depth']) != 1:
                        raise NotImplementedError('Vertically adaptive meshes not implemented for from_netcdf()')
                    depth_filename = filenames['depth'][0]
            else:
                lonlat_filename = filenames[0]
                depth_filename = filenames[0]
            netcdf_engine = kwargs.pop('netcdf_engine', 'netcdf4')

        indices = {} if indices is None else indices.copy()
        for ind in indices.values():
            assert np.min(ind) >= 0, \
                ('Negative indices are currently not allowed in Parcels. '
                 + 'This is related to the non-increasing dimension it could generate '
                 + 'if the domain goes from lon[-4] to lon[6] for example. '
                 + 'Please raise an issue on https://github.com/OceanParcels/parcels/issues '
                 + 'if you would need such feature implemented.')

        interp_method = kwargs.pop('interp_method', 'linear')
        if type(interp_method) is dict:
            if variable[0] in interp_method:
                interp_method = interp_method[variable[0]]
            else:
                raise RuntimeError('interp_method is a dictionary but %s is not in it' % variable[0])

        with NetcdfFileBuffer(lonlat_filename, dimensions, indices, netcdf_engine) as filebuffer:
            lon, lat = filebuffer.read_lonlat
            indices = filebuffer.indices
            # Check if parcels_mesh has been explicitly set in file
            if 'parcels_mesh' in filebuffer.dataset.attrs:
                mesh = filebuffer.dataset.attrs['parcels_mesh']

        if 'depth' in dimensions:
            with NetcdfFileBuffer(depth_filename, dimensions, indices, netcdf_engine, interp_method=interp_method) as filebuffer:
                filebuffer.name = filebuffer.parse_name(variable[1])
                depth = filebuffer.read_depth
                add_bottom_level_0_data = filebuffer.add_bottom_level_0_data
        else:
            indices['depth'] = [0]
            depth = np.zeros(1)
            add_bottom_level_0_data = False

        if len(data_filenames) > 1 and 'time' not in dimensions and timestamps is None:
            raise RuntimeError('Multiple files given but no time dimension specified')

        if grid is None:
            # Concatenate time variable to determine overall dimension
            # across multiple files
            if timestamps is not None:
                timeslices = timestamps
                time = np.concatenate(timeslices)
                dataFiles = np.array(data_filenames)
            elif netcdf_engine == 'xarray':
                with NetcdfFileBuffer(data_filenames, dimensions, indices, netcdf_engine) as filebuffer:
                    time = filebuffer.time
                    timeslices = time if isinstance(time, (list, np.ndarray)) else [time]
                    dataFiles = data_filenames if isinstance(data_filenames, (list, np.ndarray)) else [data_filenames] * len(time)
            else:
                timeslices = []
                dataFiles = []
                for fname in data_filenames:
                    with NetcdfFileBuffer(fname, dimensions, indices, netcdf_engine) as filebuffer:
                        ftime = filebuffer.time
                        timeslices.append(ftime)
                        dataFiles.append([fname] * len(ftime))
                timeslices = np.array(timeslices)
                time = np.concatenate(timeslices)
                dataFiles = np.concatenate(np.array(dataFiles))
            if time.size == 1 and time[0] is None:
                time[0] = 0
            time_origin = TimeConverter(time[0])
            time = time_origin.reltime(time)
            assert np.all((time[1:]-time[:-1]) > 0), ('time must me strictly '
                                                      'monotonically rising')

            grid = Grid.create_grid(lon, lat, depth, time, time_origin=time_origin, mesh=mesh)
            grid.timeslices = timeslices
            kwargs['dataFiles'] = dataFiles

        if 'time' in indices:
            logger.warning_once('time dimension in indices is not necessary anymore. It is then ignored.')

        if 'full_load' in kwargs:  # for backward compatibility with Parcels < v2.0.0
            deferred_load = not kwargs['full_load']

        if grid.time.size <= 3 or deferred_load is False:
            # Pre-allocate data before reading files into buffer
            data = np.empty((grid.tdim, grid.zdim, grid.ydim, grid.xdim), dtype=np.float32)
            ti = 0
            for tslice, fname in zip(grid.timeslices, data_filenames):
                with NetcdfFileBuffer(fname, dimensions, indices, netcdf_engine,
                                      add_bottom_level_0_data=add_bottom_level_0_data) as filebuffer:
                    # If Field.from_netcdf is called directly, it may not have a 'data' dimension
                    # In that case, assume that 'name' is the data dimension
                    if netcdf_engine == 'xarray':
                        tslice = [tslice]
                    else:
                        filebuffer.name = filebuffer.parse_name(variable[1])
                    if len(filebuffer.data.shape) == 2:
                        data[ti:ti+len(tslice), 0, :, :] = filebuffer.data
                    elif len(filebuffer.data.shape) == 3:
                        if len(filebuffer.indices['depth']) > 1:
                            data[ti:ti+len(tslice), :, :, :] = filebuffer.data
                        else:
                            data[ti:ti+len(tslice), 0, :, :] = filebuffer.data
                    else:
                        data[ti:ti+len(tslice), :, :, :] = filebuffer.data
                ti += len(tslice)
        else:
            grid.defer_load = True
            grid.ti = -1
            data = DeferredArray()

        if allow_time_extrapolation is None:
            allow_time_extrapolation = False if 'time' in dimensions else True

        kwargs['dimensions'] = dimensions.copy()
        kwargs['indices'] = indices
        kwargs['time_periodic'] = time_periodic
        kwargs['netcdf_engine'] = netcdf_engine

        variable = kwargs['var_name'] if netcdf_engine == 'xarray' else variable
        return cls(variable, data, grid=grid, timestamps=timestamps,
                   allow_time_extrapolation=allow_time_extrapolation, interp_method=interp_method, **kwargs)

    def reshape(self, data, transpose=False):

        # Ensure that field data is the right data type
        if not data.dtype == np.float32:
            logger.warning_once("Casting field data to np.float32")
            data = data.astype(np.float32)
        if transpose:
            data = np.transpose(data)
        if self.grid.lat_flipped:
            data = np.flip(data, axis=-2)

        if self.grid.tdim == 1:
            if len(data.shape) < 4:
                data = data.reshape(sum(((1,), data.shape), ()))
        if self.grid.zdim == 1:
            if len(data.shape) == 4:
                data = data.reshape(sum(((data.shape[0],), data.shape[2:]), ()))
        if len(data.shape) == 4:
            assert data.shape == (self.grid.tdim, self.grid.zdim, self.grid.ydim-2*self.grid.meridional_halo, self.grid.xdim-2*self.grid.zonal_halo), \
                                 ('Field %s expecting a data shape of a [ydim, xdim], [zdim, ydim, xdim], [tdim, ydim, xdim] or [tdim, zdim, ydim, xdim]. Flag transpose=True could help to reorder the data.')
        else:
            assert data.shape == (self.grid.tdim, self.grid.ydim-2*self.grid.meridional_halo, self.grid.xdim-2*self.grid.zonal_halo), \
                                 ('Field %s expecting a data shape of a [ydim, xdim], [zdim, ydim, xdim], [tdim, ydim, xdim] or [tdim, zdim, ydim, xdim]. Flag transpose=True could help to reorder the data.')
        if self.grid.meridional_halo > 0 or self.grid.zonal_halo > 0:
            data = self.add_periodic_halo(zonal=self.grid.zonal_halo > 0, meridional=self.grid.meridional_halo > 0, halosize=max(self.grid.meridional_halo, self.grid.zonal_halo), data=data)
        return data

    def set_scaling_factor(self, factor):
        """Scales the field data by some constant factor.

        :param factor: scaling factor
        """

        if self._scaling_factor:
            raise NotImplementedError(('Scaling factor for field %s already defined.' % self.name))
        self._scaling_factor = factor
        if not self.grid.defer_load:
            self.data *= factor

    def __getitem__(self, key):
        return self.eval(*key)

    def calc_cell_edge_sizes(self):
        """Method to calculate cell sizes based on numpy.gradient method
                Currently only works for Rectilinear Grids"""
        if not self.grid.cell_edge_sizes:
            if self.grid.gtype in (GridCode.RectilinearZGrid, GridCode.RectilinearSGrid):
                self.grid.cell_edge_sizes['x'] = np.zeros((self.grid.ydim, self.grid.xdim), dtype=np.float32)
                self.grid.cell_edge_sizes['y'] = np.zeros((self.grid.ydim, self.grid.xdim), dtype=np.float32)

                x_conv = GeographicPolar() if self.grid.mesh == 'spherical' else UnitConverter()
                y_conv = Geographic() if self.grid.mesh == 'spherical' else UnitConverter()
                for y, (lat, dy) in enumerate(zip(self.grid.lat, np.gradient(self.grid.lat))):
                    for x, (lon, dx) in enumerate(zip(self.grid.lon, np.gradient(self.grid.lon))):
                        self.grid.cell_edge_sizes['x'][y, x] = x_conv.to_source(dx, lon, lat, self.grid.depth[0])
                        self.grid.cell_edge_sizes['y'][y, x] = y_conv.to_source(dy, lon, lat, self.grid.depth[0])
                self.cell_edge_sizes = self.grid.cell_edge_sizes
            else:
                logger.error(('Field.cell_edge_sizes() not implemented for ', self.grid.gtype, 'grids.',
                              'You can provide Field.grid.cell_edge_sizes yourself',
                              'by in e.g. NEMO using the e1u fields etc from the mesh_mask.nc file'))
                exit(-1)

    def cell_areas(self):
        """Method to calculate cell sizes based on cell_edge_sizes
                Currently only works for Rectilinear Grids"""
        if not self.grid.cell_edge_sizes:
            self.calc_cell_edge_sizes()
        return self.grid.cell_edge_sizes['x'] * self.grid.cell_edge_sizes['y']

    def gradient(self, update=False, tindex=None):
        """Method to calculate horizontal gradients of Field.
                Returns two Fields: the zonal and meridional gradients,
                on the same Grid as the original Field, using numpy.gradient() method
                Names of these grids are dNAME_dx and dNAME_dy, where NAME is the name
                of the original Field"""
        tindex = range(self.grid.tdim) if tindex is None else tindex
        if not self.grid.cell_edge_sizes:
            self.calc_cell_edge_sizes()
        if self.grid.defer_load and isinstance(self.data, DeferredArray):
            (dFdx, dFdy) = (None, None)
        else:
            dFdy = np.gradient(self.data[tindex, :], axis=-2) / self.grid.cell_edge_sizes['y']
            dFdx = np.gradient(self.data[tindex, :], axis=-1) / self.grid.cell_edge_sizes['x']
        if update:
            if self.gradientx.data is None:
                self.gradientx.data = np.zeros_like(self.data)
                self.gradienty.data = np.zeros_like(self.data)
            self.gradientx.data[tindex, :] = dFdx
            self.gradienty.data[tindex, :] = dFdy
        else:
            dFdx_fld = Field('d%s_dx' % self.name, dFdx, grid=self.grid)
            dFdy_fld = Field('d%s_dy' % self.name, dFdy, grid=self.grid)
            dFdx_fld.is_gradient = True
            dFdy_fld.is_gradient = True
            (self.gradientx, self.gradienty) = (dFdx_fld, dFdy_fld)
            return (dFdx_fld, dFdy_fld)

    def search_indices_vertical_z(self, z):
        grid = self.grid
        z = np.float32(z)
<<<<<<< HEAD
        if z < grid.depth[0]:
            raise FieldSamplingError_Surface(z, field=self)

=======
        if z < grid.depth[0] or z > grid.depth[-1]:
            raise FieldOutOfBoundError(0, 0, z, field=self)
>>>>>>> 76e9225a
        depth_index = grid.depth <= z
        if z >= grid.depth[-1]:
            zi = len(grid.depth) - 2
        else:
            zi = depth_index.argmin() - 1 if z >= grid.depth[0] else 0
        zeta = (z-grid.depth[zi]) / (grid.depth[zi+1]-grid.depth[zi])
        return (zi, zeta)

    def search_indices_vertical_s(self, x, y, z, xi, yi, xsi, eta, ti, time):
        grid = self.grid
        if self.interp_method in ['bgrid_velocity', 'bgrid_w_velocity', 'bgrid_tracer']:
            xsi = 1
            eta = 1
        if time < grid.time[ti]:
            ti -= 1
        if grid.z4d:
            if ti == len(grid.time)-1:
                depth_vector = (1-xsi)*(1-eta) * grid.depth[-1, :, yi, xi] + \
                    xsi*(1-eta) * grid.depth[-1, :, yi, xi+1] + \
                    xsi*eta * grid.depth[-1, :, yi+1, xi+1] + \
                    (1-xsi)*eta * grid.depth[-1, :, yi+1, xi]
            else:
                dv2 = (1-xsi)*(1-eta) * grid.depth[ti:ti+2, :, yi, xi] + \
                    xsi*(1-eta) * grid.depth[ti:ti+2, :, yi, xi+1] + \
                    xsi*eta * grid.depth[ti:ti+2, :, yi+1, xi+1] + \
                    (1-xsi)*eta * grid.depth[ti:ti+2, :, yi+1, xi]
                tt = (time-grid.time[ti]) / (grid.time[ti+1]-grid.time[ti])
                assert tt >= 0 and tt <= 1, 'Vertical s grid is being wrongly interpolated in time'
                depth_vector = dv2[0, :] * (1-tt) + dv2[1, :] * tt
        else:
            depth_vector = (1-xsi)*(1-eta) * grid.depth[:, yi, xi] + \
                xsi*(1-eta) * grid.depth[:, yi, xi+1] + \
                xsi*eta * grid.depth[:, yi+1, xi+1] + \
                (1-xsi)*eta * grid.depth[:, yi+1, xi]
        z = np.float32(z)
        depth_index = depth_vector <= z
        if z >= depth_vector[-1]:
            zi = len(depth_vector) - 2
        else:
            zi = depth_index.argmin() - 1 if z >= depth_vector[0] else 0
        if z < depth_vector[zi] or z > depth_vector[zi+1]:
            raise FieldOutOfBoundError(x, y, z, field=self)
        zeta = (z - depth_vector[zi]) / (depth_vector[zi+1]-depth_vector[zi])
        return (zi, zeta)

    def reconnect_bnd_indices(self, xi, yi, xdim, ydim, sphere_mesh):
        if xi < 0:
            if sphere_mesh:
                xi = xdim-2
            else:
                xi = 0
        if xi > xdim-2:
            if sphere_mesh:
                xi = 0
            else:
                xi = xdim-2
        if yi < 0:
            yi = 0
        if yi > ydim-2:
            yi = ydim-2
            if sphere_mesh:
                xi = xdim - xi
        return xi, yi

    def search_indices_rectilinear(self, x, y, z, ti=-1, time=-1, search2D=False):
        grid = self.grid
        xi = yi = -1

        if not grid.zonal_periodic:
            if x < grid.lonlat_minmax[0] or x > grid.lonlat_minmax[1]:
                raise FieldOutOfBoundError(x, y, z, field=self)
        if y < grid.lonlat_minmax[2] or y > grid.lonlat_minmax[3]:
            raise FieldOutOfBoundError(x, y, z, field=self)

        if grid.mesh != 'spherical':
            lon_index = grid.lon < x
            if lon_index.all():
                xi = len(grid.lon) - 2
            else:
                xi = lon_index.argmin() - 1 if lon_index.any() else 0
            xsi = (x-grid.lon[xi]) / (grid.lon[xi+1]-grid.lon[xi])
            if xsi < 0:
                xi -= 1
                xsi = (x-grid.lon[xi]) / (grid.lon[xi+1]-grid.lon[xi])
            elif xsi > 1:
                xi += 1
                xsi = (x-grid.lon[xi]) / (grid.lon[xi+1]-grid.lon[xi])
        else:
            lon_fixed = grid.lon.copy()
            indices = lon_fixed >= lon_fixed[0]
            if not indices.all():
                lon_fixed[indices.argmin():] += 360
            if x < lon_fixed[0]:
                lon_fixed -= 360

            lon_index = lon_fixed < x
            if lon_index.all():
                xi = len(lon_fixed) - 2
            else:
                xi = lon_index.argmin() - 1 if lon_index.any() else 0
            xsi = (x-lon_fixed[xi]) / (lon_fixed[xi+1]-lon_fixed[xi])
            if xsi < 0:
                xi -= 1
                xsi = (x-lon_fixed[xi]) / (lon_fixed[xi+1]-lon_fixed[xi])
            elif xsi > 1:
                xi += 1
                xsi = (x-lon_fixed[xi]) / (lon_fixed[xi+1]-lon_fixed[xi])

        lat_index = grid.lat < y
        if lat_index.all():
            yi = len(grid.lat) - 2
        else:
            yi = lat_index.argmin() - 1 if lat_index.any() else 0

        eta = (y-grid.lat[yi]) / (grid.lat[yi+1]-grid.lat[yi])
        if eta < 0:
            yi -= 1
            eta = (y-grid.lat[yi]) / (grid.lat[yi+1]-grid.lat[yi])
        elif eta > 1:
            yi += 1
            eta = (y-grid.lat[yi]) / (grid.lat[yi+1]-grid.lat[yi])

        if grid.zdim > 1 and not search2D:
            if grid.gtype == GridCode.RectilinearZGrid:
                # Never passes here, because in this case, we work with scipy
                try:
                    (zi, zeta) = self.search_indices_vertical_z(z)
                except FieldOutOfBoundError:
                    raise FieldOutOfBoundError(x, y, z, field=self)
            elif grid.gtype == GridCode.RectilinearSGrid:
                (zi, zeta) = self.search_indices_vertical_s(x, y, z, xi, yi, xsi, eta, ti, time)
        else:
            zi = -1
            zeta = 0

        if not ((0 <= xsi <= 1) and (0 <= eta <= 1) and (0 <= zeta <= 1)):
            raise FieldSamplingError(x, y, z, field=self)

        return (xsi, eta, zeta, xi, yi, zi)

    def search_indices_curvilinear(self, x, y, z, xi, yi, ti=-1, time=-1, search2D=False):
        xsi = eta = -1
        grid = self.grid
        invA = np.array([[1, 0, 0, 0],
                         [-1, 1, 0, 0],
                         [-1, 0, 0, 1],
                         [1, -1, 1, -1]])
        maxIterSearch = 1e6
        it = 0
        if not grid.zonal_periodic:
            if x < grid.lonlat_minmax[0] or x > grid.lonlat_minmax[1]:
                if grid.lon[0, 0] < grid.lon[0, -1]:
                    raise FieldOutOfBoundError(x, y, z, field=self)
                elif x < grid.lon[0, 0] and x > grid.lon[0, -1]:  # This prevents from crashing in [160, -160]
                    raise FieldOutOfBoundError(x, y, z, field=self)
        if y < grid.lonlat_minmax[2] or y > grid.lonlat_minmax[3]:
            raise FieldOutOfBoundError(x, y, z, field=self)

        while xsi < 0 or xsi > 1 or eta < 0 or eta > 1:
            px = np.array([grid.lon[yi, xi], grid.lon[yi, xi+1], grid.lon[yi+1, xi+1], grid.lon[yi+1, xi]])
            if grid.mesh == 'spherical':
                px[0] = px[0]+360 if px[0] < x-225 else px[0]
                px[0] = px[0]-360 if px[0] > x+225 else px[0]
                px[1:] = np.where(px[1:] - px[0] > 180, px[1:]-360, px[1:])
                px[1:] = np.where(-px[1:] + px[0] > 180, px[1:]+360, px[1:])
            py = np.array([grid.lat[yi, xi], grid.lat[yi, xi+1], grid.lat[yi+1, xi+1], grid.lat[yi+1, xi]])
            a = np.dot(invA, px)
            b = np.dot(invA, py)

            aa = a[3]*b[2] - a[2]*b[3]
            bb = a[3]*b[0] - a[0]*b[3] + a[1]*b[2] - a[2]*b[1] + x*b[3] - y*a[3]
            cc = a[1]*b[0] - a[0]*b[1] + x*b[1] - y*a[1]
            if abs(aa) < 1e-12:  # Rectilinear cell, or quasi
                eta = -cc / bb
            else:
                det2 = bb*bb-4*aa*cc
                if det2 > 0:  # so, if det is nan we keep the xsi, eta from previous iter
                    det = np.sqrt(det2)
                    eta = (-bb+det)/(2*aa)
            if abs(a[1]+a[3]*eta) < 1e-12:  # this happens when recti cell rotated of 90deg
                xsi = ((y-py[0])/(py[1]-py[0]) + (y-py[3])/(py[2]-py[3])) * .5
            else:
                xsi = (x-a[0]-a[2]*eta) / (a[1]+a[3]*eta)
            if xsi < 0 and eta < 0 and xi == 0 and yi == 0:
                raise FieldOutOfBoundError(x, y, 0, field=self)
            if xsi > 1 and eta > 1 and xi == grid.xdim-1 and yi == grid.ydim-1:
                raise FieldOutOfBoundError(x, y, 0, field=self)
            if xsi < 0:
                xi -= 1
            elif xsi > 1:
                xi += 1
            if eta < 0:
                yi -= 1
            elif eta > 1:
                yi += 1
            (xi, yi) = self.reconnect_bnd_indices(xi, yi, grid.xdim, grid.ydim, grid.mesh)
            it += 1
            if it > maxIterSearch:
                print('Correct cell not found after %d iterations' % maxIterSearch)
                raise FieldOutOfBoundError(x, y, 0, field=self)

        if grid.zdim > 1 and not search2D:
            if grid.gtype == GridCode.CurvilinearZGrid:
                try:
                    (zi, zeta) = self.search_indices_vertical_z(z)
                except FieldOutOfBoundError:
                    raise FieldOutOfBoundError(x, y, z, field=self)
            elif grid.gtype == GridCode.CurvilinearSGrid:
                (zi, zeta) = self.search_indices_vertical_s(x, y, z, xi, yi, xsi, eta, ti, time)
        else:
            zi = -1
            zeta = 0

        if not ((0 <= xsi <= 1) and (0 <= eta <= 1) and (0 <= zeta <= 1)):
            raise FieldSamplingError(x, y, z, field=self)

        return (xsi, eta, zeta, xi, yi, zi)

    def search_indices(self, x, y, z, xi, yi, ti=-1, time=-1, search2D=False):
        if self.grid.gtype in [GridCode.RectilinearSGrid, GridCode.RectilinearZGrid]:
            return self.search_indices_rectilinear(x, y, z, ti, time, search2D=search2D)
        else:
            return self.search_indices_curvilinear(x, y, z, xi, yi, ti, time, search2D=search2D)

    def interpolator2D(self, ti, z, y, x):
        xi = 0
        yi = 0
        (xsi, eta, _, xi, yi, _) = self.search_indices(x, y, z, xi, yi)
        if self.interp_method == 'nearest':
            xii = xi if xsi <= .5 else xi+1
            yii = yi if eta <= .5 else yi+1
            return self.data[ti, yii, xii]
        elif self.interp_method == 'linear':
            val = (1-xsi)*(1-eta) * self.data[ti, yi, xi] + \
                xsi*(1-eta) * self.data[ti, yi, xi+1] + \
                xsi*eta * self.data[ti, yi+1, xi+1] + \
                (1-xsi)*eta * self.data[ti, yi+1, xi]
            return val
        elif self.interp_method == 'cgrid_tracer':
            return self.data[ti, yi+1, xi+1]
        elif self.interp_method == 'cgrid_velocity':
            raise RuntimeError("%s is a scalar field. cgrid_velocity interpolation method should be used for vector fields (e.g. FieldSet.UV)" % self.name)
        else:
            raise RuntimeError(self.interp_method+" is not implemented for 2D grids")

    def interpolator3D(self, ti, z, y, x, time):
        xi = int(self.grid.xdim / 2) - 1
        yi = int(self.grid.ydim / 2) - 1
        (xsi, eta, zeta, xi, yi, zi) = self.search_indices(x, y, z, xi, yi, ti, time)
        if self.interp_method == 'nearest':
            xii = xi if xsi <= .5 else xi+1
            yii = yi if eta <= .5 else yi+1
            zii = zi if zeta <= .5 else zi+1
            return self.data[ti, zii, yii, xii]
        elif self.interp_method == 'cgrid_velocity':
            # evaluating W velocity in c_grid
            f0 = self.data[ti, zi, yi+1, xi+1]
            f1 = self.data[ti, zi+1, yi+1, xi+1]
            return (1-zeta) * f0 + zeta * f1
        elif self.interp_method in ['linear', 'bgrid_velocity', 'bgrid_w_velocity']:
            if self.interp_method == 'bgrid_velocity':
                zeta = 0.
            elif self.interp_method == 'bgrid_w_velocity':
                eta = 1.
                xsi = 1.
            data = self.data[ti, zi, :, :]
            f0 = (1-xsi)*(1-eta) * data[yi, xi] + \
                xsi*(1-eta) * data[yi, xi+1] + \
                xsi*eta * data[yi+1, xi+1] + \
                (1-xsi)*eta * data[yi+1, xi]
            data = self.data[ti, zi+1, :, :]
            f1 = (1-xsi)*(1-eta) * data[yi, xi] + \
                xsi*(1-eta) * data[yi, xi+1] + \
                xsi*eta * data[yi+1, xi+1] + \
                (1-xsi)*eta * data[yi+1, xi]
            return (1-zeta) * f0 + zeta * f1
        elif self.interp_method in ['cgrid_tracer', 'bgrid_tracer']:
            return self.data[ti, zi, yi+1, xi+1]
        else:
            raise RuntimeError(self.interp_method+" is not implemented for 3D grids")

    def temporal_interpolate_fullfield(self, ti, time):
        """Calculate the data of a field between two snapshots,
        using linear interpolation

        :param ti: Index in time array associated with time (via :func:`time_index`)
        :param time: Time to interpolate to

        :rtype: Linearly interpolated field"""
        t0 = self.grid.time[ti]
        if time == t0:
            return self.data[ti, :]
        elif ti+1 >= len(self.grid.time):
            raise TimeExtrapolationError(time, field=self, msg='show_time')
        else:
            t1 = self.grid.time[ti+1]
            f0 = self.data[ti, :]
            f1 = self.data[ti+1, :]
            return f0 + (f1 - f0) * ((time - t0) / (t1 - t0))

    def spatial_interpolation(self, ti, z, y, x, time):
        """Interpolate horizontal field values using a SciPy interpolator"""

        if self.grid.zdim == 1:
            val = self.interpolator2D(ti, z, y, x)
        else:
            val = self.interpolator3D(ti, z, y, x, time)
        if np.isnan(val):
            # Detect Out-of-bounds sampling and raise exception
            raise FieldOutOfBoundError(x, y, z, field=self)
        else:
            return val

    def time_index(self, time):
        """Find the index in the time array associated with a given time

        Note that we normalize to either the first or the last index
        if the sampled value is outside the time value range.
        """
        if not self.time_periodic and not self.allow_time_extrapolation and (time < self.grid.time[0] or time > self.grid.time[-1]):
            raise TimeExtrapolationError(time, field=self)
        time_index = self.grid.time <= time
        if self.time_periodic:
            if time_index.all() or np.logical_not(time_index).all():
                periods = int(math.floor((time-self.grid.time_full[0])/(self.grid.time_full[-1]-self.grid.time_full[0])))
                if isinstance(self.grid.periods, c_int):
                    self.grid.periods.value = periods
                else:
                    self.grid.periods = periods
                time -= periods*(self.grid.time_full[-1]-self.grid.time_full[0])
                time_index = self.grid.time <= time
                ti = time_index.argmin() - 1 if time_index.any() else 0
                return (ti, periods)
            return (time_index.argmin() - 1 if time_index.any() else 0, 0)
        if time_index.all():
            # If given time > last known field time, use
            # the last field frame without interpolation
            return (len(self.grid.time) - 1, 0)
        else:
            return (time_index.argmin() - 1 if time_index.any() else 0, 0)

    def depth_index(self, depth, lat, lon):
        """Find the index in the depth array associated with a given depth"""
        if depth > self.grid.depth[-1]:
            raise FieldOutOfBoundError(lon, lat, depth, field=self)
        depth_index = self.grid.depth <= depth
        if depth_index.all():
            # If given depth == largest field depth, use the second-last
            # field depth (as zidx+1 needed in interpolation)
            return len(self.grid.depth) - 2
        else:
            return depth_index.argmin() - 1 if depth_index.any() else 0

    def eval(self, time, z, y, x, applyConversion=True):
        """Interpolate field values in space and time.

        We interpolate linearly in time and apply implicit unit
        conversion to the result. Note that we defer to
        scipy.interpolate to perform spatial interpolation.
        """
        (ti, periods) = self.time_index(time)
        time -= periods*(self.grid.time_full[-1]-self.grid.time_full[0])
        if ti < self.grid.tdim-1 and time > self.grid.time[ti]:
            f0 = self.spatial_interpolation(ti, z, y, x, time)
            f1 = self.spatial_interpolation(ti + 1, z, y, x, time)
            t0 = self.grid.time[ti]
            t1 = self.grid.time[ti + 1]
            value = f0 + (f1 - f0) * ((time - t0) / (t1 - t0))
        else:
            # Skip temporal interpolation if time is outside
            # of the defined time range or if we have hit an
            # excat value in the time array.
            value = self.spatial_interpolation(ti, z, y, x, self.grid.time[ti])

        if applyConversion:
            return self.units.to_target(value, x, y, z)
        else:
            return value

    def ccode_eval(self, var, t, z, y, x):
        # Casting interp_methd to int as easier to pass on in C-code
        return "temporal_interpolation(%s, %s, %s, %s, %s, particle->cxi, particle->cyi, particle->czi, particle->cti, &%s, %s)" \
            % (x, y, z, t, self.ccode_name, var, self.interp_method.upper())

    def ccode_convert(self, _, z, y, x):
        return self.units.ccode_to_target(x, y, z)

    @property
    def ctypes_struct(self):
        """Returns a ctypes struct object containing all relevant
        pointers and sizes for this field."""

        # Ctypes struct corresponding to the type definition in parcels.h
        class CField(Structure):
            _fields_ = [('xdim', c_int), ('ydim', c_int), ('zdim', c_int),
                        ('tdim', c_int), ('igrid', c_int),
                        ('allow_time_extrapolation', c_int),
                        ('time_periodic', c_int),
                        ('data', POINTER(POINTER(c_float))),
                        ('grid', POINTER(CGrid))]

        # Create and populate the c-struct object
        allow_time_extrapolation = 1 if self.allow_time_extrapolation else 0
        time_periodic = 1 if self.time_periodic else 0
        cstruct = CField(self.grid.xdim, self.grid.ydim, self.grid.zdim,
                         self.grid.tdim, self.igrid, allow_time_extrapolation, time_periodic,
                         self.data.ctypes.data_as(POINTER(POINTER(c_float))),
                         pointer(self.grid.ctypes_struct))
        return cstruct

    def show(self, animation=False, show_time=None, domain=None, depth_level=0, projection=None, land=True,
             vmin=None, vmax=None, savefile=None, **kwargs):
        """Method to 'show' a Parcels Field

        :param animation: Boolean whether result is a single plot, or an animation
        :param show_time: Time at which to show the Field (only in single-plot mode)
        :param domain: dictionary (with keys 'N', 'S', 'E', 'W') defining domain to show
        :param depth_level: depth level to be plotted (default 0)
        :param projection: type of cartopy projection to use (default PlateCarree)
        :param land: Boolean whether to show land. This is ignored for flat meshes
        :param vmin: minimum colour scale (only in single-plot mode)
        :param vmax: maximum colour scale (only in single-plot mode)
        :param savefile: Name of a file to save the plot to
        """
        from parcels.plotting import plotfield
        plt, _, _, _ = plotfield(self, animation=animation, show_time=show_time, domain=domain, depth_level=depth_level,
                                 projection=projection, land=land, vmin=vmin, vmax=vmax, savefile=savefile, **kwargs)
        if plt:
            plt.show()

    def add_periodic_halo(self, zonal, meridional, halosize=5, data=None):
        """Add a 'halo' to all Fields in a FieldSet, through extending the Field (and lon/lat)
        by copying a small portion of the field on one side of the domain to the other.
        Before adding a periodic halo to the Field, it has to be added to the Grid on which the Field depends

        :param zonal: Create a halo in zonal direction (boolean)
        :param meridional: Create a halo in meridional direction (boolean)
        :param halosize: size of the halo (in grid points). Default is 5 grid points
        :param data: if data is not None, the periodic halo will be achieved on data instead of self.data and data will be returned
        """
        dataNone = not isinstance(data, np.ndarray)
        if self.grid.defer_load and dataNone:
            return
        data = self.data if dataNone else data
        if zonal:
            if len(data.shape) == 3:
                data = np.concatenate((data[:, :, -halosize:], data,
                                       data[:, :, 0:halosize]), axis=len(data.shape)-1)
                assert data.shape[2] == self.grid.xdim, "Third dim must be x."
            else:
                data = np.concatenate((data[:, :, :, -halosize:], data,
                                       data[:, :, :, 0:halosize]), axis=len(data.shape) - 1)
                assert data.shape[3] == self.grid.xdim, "Fourth dim must be x."
            self.lon = self.grid.lon
            self.lat = self.grid.lat
        if meridional:
            if len(data.shape) == 3:
                data = np.concatenate((data[:, -halosize:, :], data,
                                       data[:, 0:halosize, :]), axis=len(data.shape)-2)
                assert data.shape[1] == self.grid.ydim, "Second dim must be y."
            else:
                data = np.concatenate((data[:, :, -halosize:, :], data,
                                       data[:, :, 0:halosize, :]), axis=len(data.shape) - 2)
                assert data.shape[2] == self.grid.ydim, "Third dim must be y."
            self.lat = self.grid.lat
        if dataNone:
            self.data = data
        else:
            return data

    def write(self, filename, varname=None):
        """Write a :class:`Field` to a netcdf file

        :param filename: Basename of the file
        :param varname: Name of the field, to be appended to the filename"""
        filepath = str(path.local('%s%s.nc' % (filename, self.name)))
        if varname is None:
            varname = self.name
        # Derive name of 'depth' variable for NEMO convention
        vname_depth = 'depth%s' % self.name.lower()

        # Create DataArray objects for file I/O
        if self.grid.gtype == GridCode.RectilinearZGrid:
            nav_lon = xr.DataArray(self.grid.lon + np.zeros((self.grid.ydim, self.grid.xdim), dtype=np.float32),
                                   coords=[('y', self.grid.lat), ('x', self.grid.lon)])
            nav_lat = xr.DataArray(self.grid.lat.reshape(self.grid.ydim, 1) + np.zeros(self.grid.xdim, dtype=np.float32),
                                   coords=[('y', self.grid.lat), ('x', self.grid.lon)])
        elif self.grid.gtype == GridCode.CurvilinearZGrid:
            nav_lon = xr.DataArray(self.grid.lon, coords=[('y', range(self.grid.ydim)),
                                                          ('x', range(self.grid.xdim))])
            nav_lat = xr.DataArray(self.grid.lat, coords=[('y', range(self.grid.ydim)),
                                                          ('x', range(self.grid.xdim))])
        else:
            raise NotImplementedError('Field.write only implemented for RectilinearZGrid and CurvilinearZGrid')

        attrs = {'units': 'seconds since ' + str(self.grid.time_origin)} if self.grid.time_origin.calendar else {}
        time_counter = xr.DataArray(self.grid.time,
                                    dims=['time_counter'],
                                    attrs=attrs)
        vardata = xr.DataArray(self.data.reshape((self.grid.tdim, self.grid.zdim, self.grid.ydim, self.grid.xdim)),
                               dims=['time_counter', vname_depth, 'y', 'x'])
        # Create xarray Dataset and output to netCDF format
        attrs = {'parcels_mesh': self.grid.mesh}
        dset = xr.Dataset({varname: vardata}, coords={'nav_lon': nav_lon,
                                                      'nav_lat': nav_lat,
                                                      'time_counter': time_counter,
                                                      vname_depth: self.grid.depth}, attrs=attrs)
        dset.to_netcdf(filepath)

    def advancetime(self, field_new, advanceForward):
        if advanceForward == 1:  # forward in time, so appending at end
            self.data = np.concatenate((self.data[1:, :, :], field_new.data[:, :, :]), 0)
            self.time = self.grid.time
        else:  # backward in time, so prepending at start
            self.data = np.concatenate((field_new.data[:, :, :], self.data[:-1, :, :]), 0)
            self.time = self.grid.time

    def computeTimeChunk(self, data, tindex):
        g = self.grid
        timestamp = None if self.timestamps is None else self.timestamps[tindex]
        with NetcdfFileBuffer(self.dataFiles[g.ti+tindex], self.dimensions, self.indices, self.netcdf_engine, timestamp=timestamp) as filebuffer:
            time_data = filebuffer.time
            time_data = g.time_origin.reltime(time_data)
            filebuffer.ti = (time_data <= g.time[tindex]).argmin() - 1
            if self.netcdf_engine != 'xarray':
                filebuffer.name = filebuffer.parse_name(self.filebuffername)
            if len(filebuffer.data.shape) == 2:
                data[tindex, 0, :, :] = filebuffer.data
            elif len(filebuffer.data.shape) == 3:
                if g.zdim > 1:
                    data[tindex, :, :, :] = filebuffer.data
                else:
                    data[tindex, 0, :, :] = filebuffer.data
            else:
                data[tindex, :, :, :] = filebuffer.data

    def __add__(self, field):
        if isinstance(self, Field) and isinstance(field, Field):
            return SummedField('_SummedField', [self, field])
        elif isinstance(field, SummedField):
            assert isinstance(self, type(field[0])), 'Fields in a SummedField should be either all scalars or all vectors'
            field.insert(0, self)
            return field


class VectorField(object):
    """Class VectorField stores 2 or 3 fields which defines together a vector field.
    This enables to interpolate them as one single vector field in the kernels.

    :param name: Name of the vector field
    :param U: field defining the zonal component
    :param V: field defining the meridional component
    :param W: field defining the vertical component (default: None)
    """
    def __init__(self, name, U, V, W=None):
        self.name = name
        self.U = U
        self.V = V
        self.W = W
        self.vector_type = '3D' if W else '2D'
        if self.U.interp_method == 'cgrid_velocity':
            assert self.V.interp_method == 'cgrid_velocity', (
                'Interpolation methods of U and V are not the same.')
            assert self.U.grid is self.V.grid, (
                'Grids of U and V are not the same.')
            if self.vector_type == '3D':
                assert self.W.interp_method == 'cgrid_velocity', (
                    'Interpolation methods of U and W are not the same.')
                assert self.W.grid is self.U.grid, (
                    'Grids of U and W are not the same.')

    def dist(self, lon1, lon2, lat1, lat2, mesh, lat):
        if mesh == 'spherical':
            rad = np.pi/180.
            deg2m = 1852 * 60.
            return np.sqrt(((lon2-lon1)*deg2m*math.cos(rad * lat))**2 + ((lat2-lat1)*deg2m)**2)
        else:
            return np.sqrt((lon2-lon1)**2 + (lat2-lat1)**2)

    def jacobian(self, xsi, eta, px, py):
        dphidxsi = [eta-1, 1-eta, eta, -eta]
        dphideta = [xsi-1, -xsi, xsi, 1-xsi]

        dxdxsi = np.dot(px, dphidxsi)
        dxdeta = np.dot(px, dphideta)
        dydxsi = np.dot(py, dphidxsi)
        dydeta = np.dot(py, dphideta)
        jac = dxdxsi*dydeta - dxdeta*dydxsi
        return jac

    def spatial_c_grid_interpolation2D(self, ti, z, y, x, time):
        grid = self.U.grid
        xi = int(grid.xdim / 2) - 1
        yi = int(grid.ydim / 2) - 1
        (xsi, eta, zeta, xi, yi, zi) = self.U.search_indices(x, y, z, xi, yi, ti, time)

        if grid.gtype in [GridCode.RectilinearSGrid, GridCode.RectilinearZGrid]:
            px = np.array([grid.lon[xi], grid.lon[xi+1], grid.lon[xi+1], grid.lon[xi]])
            py = np.array([grid.lat[yi], grid.lat[yi], grid.lat[yi+1], grid.lat[yi+1]])
        else:
            px = np.array([grid.lon[yi, xi], grid.lon[yi, xi+1], grid.lon[yi+1, xi+1], grid.lon[yi+1, xi]])
            py = np.array([grid.lat[yi, xi], grid.lat[yi, xi+1], grid.lat[yi+1, xi+1], grid.lat[yi+1, xi]])

        if grid.mesh == 'spherical':
            px[0] = px[0]+360 if px[0] < x-225 else px[0]
            px[0] = px[0]-360 if px[0] > x+225 else px[0]
            px[1:] = np.where(px[1:] - px[0] > 180, px[1:]-360, px[1:])
            px[1:] = np.where(-px[1:] + px[0] > 180, px[1:]+360, px[1:])
        xx = (1-xsi)*(1-eta) * px[0] + xsi*(1-eta) * px[1] + xsi*eta * px[2] + (1-xsi)*eta * px[3]
        assert abs(xx-x) < 1e-4
        c1 = self.dist(px[0], px[1], py[0], py[1], grid.mesh, np.dot(i_u.phi2D_lin(xsi, 0.), py))
        c2 = self.dist(px[1], px[2], py[1], py[2], grid.mesh, np.dot(i_u.phi2D_lin(1., eta), py))
        c3 = self.dist(px[2], px[3], py[2], py[3], grid.mesh, np.dot(i_u.phi2D_lin(xsi, 1.), py))
        c4 = self.dist(px[3], px[0], py[3], py[0], grid.mesh, np.dot(i_u.phi2D_lin(0., eta), py))
        if grid.zdim == 1:
            U0 = self.U.data[ti, yi+1, xi] * c4
            U1 = self.U.data[ti, yi+1, xi+1] * c2
            V0 = self.V.data[ti, yi, xi+1] * c1
            V1 = self.V.data[ti, yi+1, xi+1] * c3
        else:
            U0 = self.U.data[ti, zi, yi+1, xi] * c4
            U1 = self.U.data[ti, zi, yi+1, xi+1] * c2
            V0 = self.V.data[ti, zi, yi, xi+1] * c1
            V1 = self.V.data[ti, zi, yi+1, xi+1] * c3
        U = (1-xsi) * U0 + xsi * U1
        V = (1-eta) * V0 + eta * V1
        rad = np.pi/180.
        deg2m = 1852 * 60.
        meshJac = (deg2m * deg2m * math.cos(rad * y)) if grid.mesh == 'spherical' else 1
        jac = self.jacobian(xsi, eta, px, py) * meshJac

        u = ((-(1-eta) * U - (1-xsi) * V) * px[0]
             + ((1-eta) * U - xsi * V) * px[1]
             + (eta * U + xsi * V) * px[2]
             + (-eta * U + (1-xsi) * V) * px[3]) / jac
        v = ((-(1-eta) * U - (1-xsi) * V) * py[0]
             + ((1-eta) * U - xsi * V) * py[1]
             + (eta * U + xsi * V) * py[2]
             + (-eta * U + (1-xsi) * V) * py[3]) / jac
        return (u, v)

    def spatial_c_grid_interpolation3D_full(self, ti, z, y, x, time):
        grid = self.U.grid
        xi = int(grid.xdim / 2) - 1
        yi = int(grid.ydim / 2) - 1
        (xsi, eta, zet, xi, yi, zi) = self.U.search_indices(x, y, z, xi, yi, ti, time)

        if grid.gtype in [GridCode.RectilinearSGrid, GridCode.RectilinearZGrid]:
            px = np.array([grid.lon[xi], grid.lon[xi+1], grid.lon[xi+1], grid.lon[xi]])
            py = np.array([grid.lat[yi], grid.lat[yi], grid.lat[yi+1], grid.lat[yi+1]])
        else:
            px = np.array([grid.lon[yi, xi], grid.lon[yi, xi+1], grid.lon[yi+1, xi+1], grid.lon[yi+1, xi]])
            py = np.array([grid.lat[yi, xi], grid.lat[yi, xi+1], grid.lat[yi+1, xi+1], grid.lat[yi+1, xi]])

        if grid.mesh == 'spherical':
            px[0] = px[0]+360 if px[0] < x-225 else px[0]
            px[0] = px[0]-360 if px[0] > x+225 else px[0]
            px[1:] = np.where(px[1:] - px[0] > 180, px[1:]-360, px[1:])
            px[1:] = np.where(-px[1:] + px[0] > 180, px[1:]+360, px[1:])
        xx = (1-xsi)*(1-eta) * px[0] + xsi*(1-eta) * px[1] + xsi*eta * px[2] + (1-xsi)*eta * px[3]
        assert abs(xx-x) < 1e-4

        px = np.concatenate((px, px))
        py = np.concatenate((py, py))
        if grid.z4d:
            pz = np.array([grid.depth[0, zi, yi, xi], grid.depth[0, zi, yi, xi+1], grid.depth[0, zi, yi+1, xi+1], grid.depth[0, zi, yi+1, xi],
                           grid.depth[0, zi+1, yi, xi], grid.depth[0, zi+1, yi, xi+1], grid.depth[0, zi+1, yi+1, xi+1], grid.depth[0, zi+1, yi+1, xi]])
        else:
            pz = np.array([grid.depth[zi, yi, xi], grid.depth[zi, yi, xi+1], grid.depth[zi, yi+1, xi+1], grid.depth[zi, yi+1, xi],
                           grid.depth[zi+1, yi, xi], grid.depth[zi+1, yi, xi+1], grid.depth[zi+1, yi+1, xi+1], grid.depth[zi+1, yi+1, xi]])

        u0 = self.U.data[ti, zi, yi+1, xi]
        u1 = self.U.data[ti, zi, yi+1, xi+1]
        v0 = self.V.data[ti, zi, yi, xi+1]
        v1 = self.V.data[ti, zi, yi+1, xi+1]
        w0 = self.W.data[ti, zi, yi+1, xi+1]
        w1 = self.W.data[ti, zi+1, yi+1, xi+1]

        U0 = u0 * i_u.jacobian3D_lin_face(px, py, pz, 0, eta, zet, 'zonal', grid.mesh)
        U1 = u1 * i_u.jacobian3D_lin_face(px, py, pz, 1, eta, zet, 'zonal', grid.mesh)
        V0 = v0 * i_u.jacobian3D_lin_face(px, py, pz, xsi, 0, zet, 'meridional', grid.mesh)
        V1 = v1 * i_u.jacobian3D_lin_face(px, py, pz, xsi, 1, zet, 'meridional', grid.mesh)
        W0 = w0 * i_u.jacobian3D_lin_face(px, py, pz, xsi, eta, 0, 'vertical', grid.mesh)
        W1 = w1 * i_u.jacobian3D_lin_face(px, py, pz, xsi, eta, 1, 'vertical', grid.mesh)

        # Computing fluxes in half left hexahedron -> flux_u05
        xx = [px[0], (px[0]+px[1])/2, (px[2]+px[3])/2, px[3], px[4], (px[4]+px[5])/2, (px[6]+px[7])/2, px[7]]
        yy = [py[0], (py[0]+py[1])/2, (py[2]+py[3])/2, py[3], py[4], (py[4]+py[5])/2, (py[6]+py[7])/2, py[7]]
        zz = [pz[0], (pz[0]+pz[1])/2, (pz[2]+pz[3])/2, pz[3], pz[4], (pz[4]+pz[5])/2, (pz[6]+pz[7])/2, pz[7]]
        flux_u0 = u0 * i_u.jacobian3D_lin_face(xx, yy, zz, 0, .5, .5, 'zonal', grid.mesh)
        flux_v0_halfx = v0 * i_u.jacobian3D_lin_face(xx, yy, zz, .5, 0, .5, 'meridional', grid.mesh)
        flux_v1_halfx = v1 * i_u.jacobian3D_lin_face(xx, yy, zz, .5, 1, .5, 'meridional', grid.mesh)
        flux_w0_halfx = w0 * i_u.jacobian3D_lin_face(xx, yy, zz, .5, .5, 0, 'vertical', grid.mesh)
        flux_w1_halfx = w1 * i_u.jacobian3D_lin_face(xx, yy, zz, .5, .5, 1, 'vertical', grid.mesh)
        flux_u05 = flux_u0 + flux_v0_halfx - flux_v1_halfx + flux_w0_halfx - flux_w1_halfx

        # Computing fluxes in half front hexahedron -> flux_v05
        xx = [px[0], px[1], (px[1]+px[2])/2, (px[0]+px[3])/2, px[4], px[5], (px[5]+px[6])/2, (px[4]+px[7])/2]
        yy = [py[0], py[1], (py[1]+py[2])/2, (py[0]+py[3])/2, py[4], py[5], (py[5]+py[6])/2, (py[4]+py[7])/2]
        zz = [pz[0], pz[1], (pz[1]+pz[2])/2, (pz[0]+pz[3])/2, pz[4], pz[5], (pz[5]+pz[6])/2, (pz[4]+pz[7])/2]
        flux_u0_halfy = u0 * i_u.jacobian3D_lin_face(xx, yy, zz, 0, .5, .5, 'zonal', grid.mesh)
        flux_u1_halfy = u1 * i_u.jacobian3D_lin_face(xx, yy, zz, 1, .5, .5, 'zonal', grid.mesh)
        flux_v0 = v0 * i_u.jacobian3D_lin_face(xx, yy, zz, .5, 0, .5, 'meridional', grid.mesh)
        flux_w0_halfy = w0 * i_u.jacobian3D_lin_face(xx, yy, zz, .5, .5, 0, 'vertical', grid.mesh)
        flux_w1_halfy = w1 * i_u.jacobian3D_lin_face(xx, yy, zz, .5, .5, 1, 'vertical', grid.mesh)
        flux_v05 = flux_u0_halfy - flux_u1_halfy + flux_v0 + flux_w0_halfy - flux_w1_halfy

        # Computing fluxes in half lower hexahedron -> flux_w05
        xx = [px[0], px[1], px[2], px[3], (px[0]+px[4])/2, (px[1]+px[5])/2, (px[2]+px[6])/2, (px[3]+px[7])/2]
        yy = [py[0], py[1], py[2], py[3], (py[0]+py[4])/2, (py[1]+py[5])/2, (py[2]+py[6])/2, (py[3]+py[7])/2]
        zz = [pz[0], pz[1], pz[2], pz[3], (pz[0]+pz[4])/2, (pz[1]+pz[5])/2, (pz[2]+pz[6])/2, (pz[3]+pz[7])/2]
        flux_u0_halfz = u0 * i_u.jacobian3D_lin_face(xx, yy, zz, 0, .5, .5, 'zonal', grid.mesh)
        flux_u1_halfz = u1 * i_u.jacobian3D_lin_face(xx, yy, zz, 1, .5, .5, 'zonal', grid.mesh)
        flux_v0_halfz = v0 * i_u.jacobian3D_lin_face(xx, yy, zz, .5, 0, .5, 'meridional', grid.mesh)
        flux_v1_halfz = v1 * i_u.jacobian3D_lin_face(xx, yy, zz, .5, 1, .5, 'meridional', grid.mesh)
        flux_w0 = w0 * i_u.jacobian3D_lin_face(xx, yy, zz, .5, .5, 0, 'vertical', grid.mesh)
        flux_w05 = flux_u0_halfz - flux_u1_halfz + flux_v0_halfz - flux_v1_halfz + flux_w0

        surf_u05 = i_u.jacobian3D_lin_face(px, py, pz, .5, .5, .5, 'zonal', grid.mesh)
        jac_u05 = i_u.jacobian3D_lin_face(px, py, pz, .5, eta, zet, 'zonal', grid.mesh)
        U05 = flux_u05 / surf_u05 * jac_u05

        surf_v05 = i_u.jacobian3D_lin_face(px, py, pz, .5, .5, .5, 'meridional', grid.mesh)
        jac_v05 = i_u.jacobian3D_lin_face(px, py, pz, xsi, .5, zet, 'meridional', grid.mesh)
        V05 = flux_v05 / surf_v05 * jac_v05

        surf_w05 = i_u.jacobian3D_lin_face(px, py, pz, .5, .5, .5, 'vertical', grid.mesh)
        jac_w05 = i_u.jacobian3D_lin_face(px, py, pz, xsi, eta, .5, 'vertical', grid.mesh)
        W05 = flux_w05 / surf_w05 * jac_w05

        jac = i_u.jacobian3D_lin(px, py, pz, xsi, eta, zet, grid.mesh)
        dxsidt = i_u.interpolate(i_u.phi1D_quad, [U0, U05, U1], xsi) / jac
        detadt = i_u.interpolate(i_u.phi1D_quad, [V0, V05, V1], eta) / jac
        dzetdt = i_u.interpolate(i_u.phi1D_quad, [W0, W05, W1], zet) / jac

        dphidxsi, dphideta, dphidzet = i_u.dphidxsi3D_lin(xsi, eta, zet)

        u = np.dot(dphidxsi, px) * dxsidt + np.dot(dphideta, px) * detadt + np.dot(dphidzet, px) * dzetdt
        v = np.dot(dphidxsi, py) * dxsidt + np.dot(dphideta, py) * detadt + np.dot(dphidzet, py) * dzetdt
        w = np.dot(dphidxsi, pz) * dxsidt + np.dot(dphideta, pz) * detadt + np.dot(dphidzet, pz) * dzetdt
        return (u, v, w)

    def spatial_c_grid_interpolation3D(self, ti, z, y, x, time):
        """
          __ V1 __
        |          |
        U0         U1
        | __ V0 __ |
        The interpolation is done in the following by
        interpolating linearly U depending on the longitude coordinate and
        interpolating linearly V depending on the latitude coordinate.
        Curvilinear grids are treated properly, since the element is projected to a rectilinear parent element.
        """
        if self.U.grid.gtype in [GridCode.RectilinearSGrid, GridCode.CurvilinearSGrid]:
            (u, v, w) = self.spatial_c_grid_interpolation3D_full(ti, z, y, x, time)
        else:
            (u, v) = self.spatial_c_grid_interpolation2D(ti, z, y, x, time)
            w = self.W.eval(time, z, y, x, False)
            w = self.W.units.to_target(w, x, y, z)
        return (u, v, w)

    def eval(self, time, z, y, x):
        if self.U.interp_method != 'cgrid_velocity':
            u = self.U.eval(time, z, y, x, False)
            v = self.V.eval(time, z, y, x, False)
            u = self.U.units.to_target(u, x, y, z)
            v = self.V.units.to_target(v, x, y, z)
            if self.vector_type == '3D':
                w = self.W.eval(time, z, y, x, False)
                w = self.W.units.to_target(w, x, y, z)
                return (u, v, w)
            else:
                return (u, v)
        else:
            grid = self.U.grid
            (ti, periods) = self.U.time_index(time)
            time -= periods*(grid.time_full[-1]-grid.time_full[0])
            if ti < grid.tdim-1 and time > grid.time[ti]:
                t0 = grid.time[ti]
                t1 = grid.time[ti + 1]
                if self.vector_type == '3D':
                    (u0, v0, w0) = self.spatial_c_grid_interpolation3D(ti, z, y, x, time)
                    (u1, v1, w1) = self.spatial_c_grid_interpolation3D(ti + 1, z, y, x, time)
                    w = w0 + (w1 - w0) * ((time - t0) / (t1 - t0))
                else:
                    (u0, v0) = self.spatial_c_grid_interpolation2D(ti, z, y, x, time)
                    (u1, v1) = self.spatial_c_grid_interpolation2D(ti + 1, z, y, x, time)
                u = u0 + (u1 - u0) * ((time - t0) / (t1 - t0))
                v = v0 + (v1 - v0) * ((time - t0) / (t1 - t0))
                if self.vector_type == '3D':
                    return (u, v, w)
                else:
                    return (u, v)
            else:
                # Skip temporal interpolation if time is outside
                # of the defined time range or if we have hit an
                # excat value in the time array.
                if self.vector_type == '3D':
                    return self.spatial_c_grid_interpolation3D(ti, z, y, x, grid.time[ti])
                else:
                    return self.spatial_c_grid_interpolation2D(ti, z, y, x, grid.time[ti])

    def __getitem__(self, key):
        return self.eval(*key)

    def ccode_eval(self, varU, varV, varW, U, V, W, t, z, y, x):
        # Casting interp_methd to int as easier to pass on in C-code
        if self.vector_type == '3D':
            return "temporal_interpolationUVW(%s, %s, %s, %s, %s, %s, %s, " \
                   % (x, y, z, t, U.ccode_name, V.ccode_name, W.ccode_name) + \
                   "particle->cxi, particle->cyi, particle->czi, particle->cti, &%s, &%s, &%s, %s)" \
                   % (varU, varV, varW, U.interp_method.upper())
        else:
            return "temporal_interpolationUV(%s, %s, %s, %s, %s, %s, " \
                   % (x, y, z, t, U.ccode_name, V.ccode_name) + \
                   "particle->cxi, particle->cyi, particle->czi, particle->cti, &%s, &%s, %s)" \
                   % (varU, varV, U.interp_method.upper())


class DeferredArray():
    """Class used for throwing error when Field.data is not read in deferred loading mode"""
    def __getitem__(self, key):
        raise RuntimeError('Field is in deferred_load mode, so can''t be accessed. Use .computeTimeChunk() method to force loading of  data')


class SummedField(list):
    """Class SummedField is a list of Fields over which Field interpolation
    is summed. This can e.g. be used when combining multiple flow fields,
    where the total flow is the sum of all the individual flows.
    Note that the individual Fields can be on different Grids.
    Also note that, since SummedFields are lists, the individual Fields can
    still be queried through their list index (e.g. SummedField[1]).
    SummedField is composed of either Fields or VectorFields.

    :param name: Name of the SummedField
    :param F: List of fields. F can be a scalar Field, a VectorField, or the zonal component (U) of the VectorField
    :param V: List of fields defining the meridional component of a VectorField, if F is the zonal component. (default: None)
    :param W: List of fields defining the vertical component of a VectorField, if F and V are the zonal and meridional components (default: None)
    """

    def __init__(self, name, F, V=None, W=None):
        if V is None:
            if isinstance(F[0], VectorField):
                vector_type = F[0].vector_type
            for Fi in F:
                assert isinstance(Fi, Field) or (isinstance(Fi, VectorField) and Fi.vector_type == vector_type), 'Components of a SummedField must be Field or VectorField'
                self.append(Fi)
        elif W is None:
            for (i, Fi, Vi) in zip(range(len(F)), F, V):
                assert isinstance(Fi, Field) and isinstance(Vi, Field), \
                    'F, and V components of a SummedField must be Field'
                self.append(VectorField(name+'_%d' % i, Fi, Vi))
        else:
            for (i, Fi, Vi, Wi) in zip(range(len(F)), F, V, W):
                assert isinstance(Fi, Field) and isinstance(Vi, Field) and isinstance(Wi, Field), \
                    'F, V and W components of a SummedField must be Field'
                self.append(VectorField(name+'_%d' % i, Fi, Vi, Wi))
        self.name = name

    def __getitem__(self, key):
        if isinstance(key, int):
            return list.__getitem__(self, key)
        else:
            vals = []
            val = None
            for iField in range(len(self)):
                val = list.__getitem__(self, iField).eval(*key)
                vals.append(val)
            return tuple(np.sum(vals, 0)) if isinstance(val, tuple) else np.sum(vals)

    def __add__(self, field):
        if isinstance(field, Field):
            assert isinstance(self[0], type(field)), 'Fields in a SummedField should be either all scalars or all vectors'
            self.append(field)
        elif isinstance(field, SummedField):
            assert isinstance(self[0], type(field[0])), 'Fields in a SummedField should be either all scalars or all vectors'
            for fld in field:
                self.append(fld)
        return self


class NestedField(list):
    """Class NestedField is a list of Fields from which the first one to be not declared out-of-boundaries
    at particle position is interpolated. This induces that the order of the fields in the list matters.
    Each one it its turn, a field is interpolated: if the interpolation succeeds or if an error other
    than `ErrorOutOfBounds` is thrown, the function is stopped. Otherwise, next field is interpolated.
    NestedField returns an `ErrorOutOfBounds` only if last field is as well out of boundaries.
    NestedField is composed of either Fields or VectorFields.

    :param name: Name of the NestedField
    :param F: List of fields (order matters). F can be a scalar Field, a VectorField, or the zonal component (U) of the VectorField
    :param V: List of fields defining the meridional component of a VectorField, if F is the zonal component. (default: None)
    :param W: List of fields defining the vertical component of a VectorField, if F and V are the zonal and meridional components (default: None)
    """

    def __init__(self, name, F, V=None, W=None):
        if V is None:
            if isinstance(F[0], VectorField):
                vector_type = F[0].vector_type
            for Fi in F:
                assert isinstance(Fi, Field) or (isinstance(Fi, VectorField) and Fi.vector_type == vector_type), 'Components of a NestedField must be Field or VectorField'
                self.append(Fi)
        elif W is None:
            for (i, Fi, Vi) in zip(range(len(F)), F, V):
                assert isinstance(Fi, Field) and isinstance(Vi, Field), \
                    'F, and V components of a NestedField must be Field'
                self.append(VectorField(name+'_%d' % i, Fi, Vi))
        else:
            for (i, Fi, Vi, Wi) in zip(range(len(F)), F, V, W):
                assert isinstance(Fi, Field) and isinstance(Vi, Field) and isinstance(Wi, Field), \
                    'F, V and W components of a NestedField must be Field'
                self.append(VectorField(name+'_%d' % i, Fi, Vi, Wi))
        self.name = name

    def __getitem__(self, key):
        if isinstance(key, int):
            return list.__getitem__(self, key)
        else:
            for iField in range(len(self)):
                try:
                    val = list.__getitem__(self, iField).eval(*key)
                    break
                except (FieldOutOfBoundError, FieldSamplingError):
                    if iField == len(self)-1:
                        raise
                    else:
                        pass
            return val


class NetcdfFileBuffer(object):
    """ Class that encapsulates and manages deferred access to file data. """
    def __init__(self, filename, dimensions, indices, netcdf_engine, timestamp=None,
                 interp_method='linear', add_bottom_level_0_data=False):
        self.filename = filename
        self.dimensions = dimensions  # Dict with dimension keys for file data
        self.indices = indices
        self.dataset = None
        self.netcdf_engine = netcdf_engine
        self.timestamp = timestamp
        self.ti = None
        self.interp_method = interp_method
        self.add_bottom_level_0_data = add_bottom_level_0_data

    def __enter__(self):
        if self.netcdf_engine == 'xarray':
            self.dataset = self.filename
            return self
        try:
            self.dataset = xr.open_dataset(str(self.filename), decode_cf=True, engine=self.netcdf_engine)
            self.dataset['decoded'] = True
        except:
            logger.warning_once("File %s could not be decoded properly by xarray (version %s).\n         It will be opened with no decoding. Filling values might be wrongly parsed."
                                % (self.filename, xr.__version__))
            self.dataset = xr.open_dataset(str(self.filename), decode_cf=False, engine=self.netcdf_engine)
            self.dataset['decoded'] = False
        for inds in self.indices.values():
            if type(inds) not in [list, range]:
                raise RuntimeError('Indices for field subsetting need to be a list')
        return self

    def __exit__(self, type, value, traceback):
        if self.netcdf_engine == 'xarray':
            pass
        else:
            self.dataset.close()

    def parse_name(self, name):
        if isinstance(name, list):
            for nm in name:
                if hasattr(self.dataset, nm):
                    name = nm
                    break
        if isinstance(name, list):
            raise IOError('None of variables in list found in file')
        return name

    @property
    def read_lonlat(self):
        lon = self.dataset[self.dimensions['lon']]
        lat = self.dataset[self.dimensions['lat']]
        xdim = lon.size if len(lon.shape) == 1 else lon.shape[-1]
        ydim = lat.size if len(lat.shape) == 1 else lat.shape[-2]
        self.indices['lon'] = self.indices['lon'] if 'lon' in self.indices else range(xdim)
        self.indices['lat'] = self.indices['lat'] if 'lat' in self.indices else range(ydim)
        if len(lon.shape) == 1:
            lon_subset = np.array(lon[self.indices['lon']])
            lat_subset = np.array(lat[self.indices['lat']])
        elif len(lon.shape) == 2:
            lon_subset = np.array(lon[self.indices['lat'], self.indices['lon']])
            lat_subset = np.array(lat[self.indices['lat'], self.indices['lon']])
        elif len(lon.shape) == 3:  # some lon, lat have a time dimension 1
            lon_subset = np.array(lon[0, self.indices['lat'], self.indices['lon']])
            lat_subset = np.array(lat[0, self.indices['lat'], self.indices['lon']])
        elif len(lon.shape) == 4:  # some lon, lat have a time and depth dimension 1
            lon_subset = np.array(lon[0, 0, self.indices['lat'], self.indices['lon']])
            lat_subset = np.array(lat[0, 0, self.indices['lat'], self.indices['lon']])
        if len(lon.shape) > 1:  # Tests if lon, lat are rectilinear but were stored in arrays
            rectilinear = True
            # test if all columns and rows are the same for lon and lat (in which case grid is rectilinear)
            for xi in range(1, lon_subset.shape[0]):
                if not np.allclose(lon_subset[0, :], lon_subset[xi, :]):
                    rectilinear = False
                    break
            if rectilinear:
                for yi in range(1, lat_subset.shape[1]):
                    if not np.allclose(lat_subset[:, 0], lat_subset[:, yi]):
                        rectilinear = False
                        break
            if rectilinear:
                lon_subset = lon_subset[0, :]
                lat_subset = lat_subset[:, 0]
        return lon_subset, lat_subset

    @property
    def read_depth(self):
        if 'depth' in self.dimensions:
            depth = self.dataset[self.dimensions['depth']]
            depthsize = depth.size if len(depth.shape) == 1 else depth.shape[-3]
            self.indices['depth'] = self.indices['depth'] if 'depth' in self.indices else range(depthsize)
            if self.interp_method in ['bgrid_velocity', 'bgrid_w_velocity', 'bgrid_tracer']:
                if self.netcdf_engine == 'xarray':
                    data = self.dataset
                else:
                    data = self.dataset[self.name]
                if self.indices['depth'][-1] == depthsize-1 and data.shape[0] == depthsize-1:  # last level is missing
                    self.add_bottom_level_0_data = True
            if len(depth.shape) == 1:
                return np.array(depth[self.indices['depth']])
            elif len(depth.shape) == 3:
                return np.array(depth[self.indices['depth'], self.indices['lat'], self.indices['lon']])
            elif len(depth.shape) == 4:
                raise NotImplementedError('Time varying depth data cannot be read in netcdf files yet')
                return np.array(depth[:, self.indices['depth'], self.indices['lat'], self.indices['lon']])
        else:
            self.indices['depth'] = [0]
            return np.zeros(1)

    @property
    def data(self):
        if self.netcdf_engine == 'xarray':
            data = self.dataset
        else:
            data = self.dataset[self.name]
        ti = range(data.shape[0]) if self.ti is None else self.ti
        if len(data.shape) == 2:
            data = data[self.indices['lat'], self.indices['lon']]
        elif len(data.shape) == 3:
            if self.add_bottom_level_0_data:
                # Add a bottom level of zeros for B-grid if missing in the data.
                # The last level is unused by B-grid interpolator (U, V, tracer) but must be there
                # to match Parcels data shape. for W, last level must be 0 for impermeability
                data = np.concatenate((data[self.indices['depth'][:-1], self.indices['lat'], self.indices['lon']],
                                       np.zeros((1, len(self.indices['lat']), len(self.indices['lon'])))), axis=0)
            elif len(self.indices['depth']) > 1:
                data = data[self.indices['depth'], self.indices['lat'], self.indices['lon']]
            else:
                data = data[ti, self.indices['lat'], self.indices['lon']]
        else:
            data = data[ti, self.indices['depth'], self.indices['lat'], self.indices['lon']]

        if np.ma.is_masked(data):  # convert masked array to ndarray
            data = np.ma.filled(data, np.nan)
        return data

    @property
    def time(self):
        if self.timestamp is not None:
            return self.timestamp

        if 'time' not in self.dimensions:
            return np.array([None])

        time_da = self.dataset[self.dimensions['time']]
        if self.netcdf_engine != 'xarray' and (self.dataset['decoded'] and 'Unit' not in time_da.attrs):
            time = np.array([time_da]) if len(time_da.shape) == 0 else np.array(time_da)
        else:
            if 'units' not in time_da.attrs and 'Unit' in time_da.attrs:
                time_da.attrs['units'] = time_da.attrs['Unit']
            ds = xr.Dataset({self.dimensions['time']: time_da})
            ds = xr.decode_cf(ds)
            da = ds[self.dimensions['time']]
            time = np.array([da]) if len(da.shape) == 0 else np.array(da)
        if isinstance(time[0], datetime.datetime):
            raise NotImplementedError('Parcels currently only parses dates ranging from 1678 AD to 2262 AD, which are stored by xarray as np.datetime64. If you need a wider date range, please open an Issue on the parcels github page.')
        return time<|MERGE_RESOLUTION|>--- conflicted
+++ resolved
@@ -1,11 +1,7 @@
 from parcels.tools.loggers import logger
 from parcels.tools.converters import unitconverters_map, UnitConverter, Geographic, GeographicPolar
 from parcels.tools.converters import TimeConverter
-<<<<<<< HEAD
-from parcels.tools.error import FieldSamplingError, FieldSamplingError_Surface, TimeExtrapolationError
-=======
-from parcels.tools.error import FieldSamplingError, FieldOutOfBoundError, TimeExtrapolationError
->>>>>>> 76e9225a
+from parcels.tools.error import FieldOutOfBoundError, FieldOutOfBoundError_Surface, FieldSamplingError, TimeExtrapolationError
 import parcels.tools.interpolation_utils as i_u
 import collections
 from py import path
@@ -432,14 +428,10 @@
     def search_indices_vertical_z(self, z):
         grid = self.grid
         z = np.float32(z)
-<<<<<<< HEAD
         if z < grid.depth[0]:
-            raise FieldSamplingError_Surface(z, field=self)
-
-=======
-        if z < grid.depth[0] or z > grid.depth[-1]:
+            raise FieldOutOfBoundError_Surface(0, 0, z, field=self)
+        elif z > grid.depth[-1]:
             raise FieldOutOfBoundError(0, 0, z, field=self)
->>>>>>> 76e9225a
         depth_index = grid.depth <= z
         if z >= grid.depth[-1]:
             zi = len(grid.depth) - 2
@@ -569,6 +561,8 @@
                     (zi, zeta) = self.search_indices_vertical_z(z)
                 except FieldOutOfBoundError:
                     raise FieldOutOfBoundError(x, y, z, field=self)
+                except FieldOutOfBoundError_Surface:
+                    raise FieldOutOfBoundError_Surface(x, y, z, field=self)
             elif grid.gtype == GridCode.RectilinearSGrid:
                 (zi, zeta) = self.search_indices_vertical_s(x, y, z, xi, yi, xsi, eta, ti, time)
         else:
