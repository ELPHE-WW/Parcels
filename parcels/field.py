import collections
import datetime
import math
from ctypes import POINTER, Structure, c_float, c_int, pointer
from pathlib import Path

import dask.array as da
import numpy as np
import xarray as xr

import parcels.tools.interpolation_utils as i_u
from parcels.tools.converters import (
    Geographic,
    GeographicPolar,
    TimeConverter,
    UnitConverter,
    unitconverters_map,
)
from parcels.tools.loggers import logger
from parcels.tools.statuscodes import (
    AllParcelsErrorCodes,
    FieldOutOfBoundError,
    FieldOutOfBoundSurfaceError,
    FieldSamplingError,
    TimeExtrapolationError,
)

from .fieldfilebuffer import (
    DaskFileBuffer,
    DeferredDaskFileBuffer,
    DeferredNetcdfFileBuffer,
    NetcdfFileBuffer,
)
from .grid import CGrid, Grid, GridType

__all__ = ["Field", "VectorField", "NestedField"]


def _isParticle(key):
    if hasattr(key, "obs_written"):
        return True
    else:
        return False


def _deal_with_errors(error, key, vector_type):
    if _isParticle(key):
        key.state = AllParcelsErrorCodes[type(error)]
    elif _isParticle(key[-1]):
        key[-1].state = AllParcelsErrorCodes[type(error)]
    else:
        raise RuntimeError(f"{error}. Error could not be handled because particle was not part of the Field Sampling.")

<<<<<<< HEAD
    if vector_type and "3D" in vector_type:
=======
    if vector_type == "3D":
>>>>>>> fcb5c961
        return (0, 0, 0)
    elif vector_type == "2D":
        return (0, 0)
    else:
        return 0


class Field:
    """Class that encapsulates access to field data.

    Parameters
    ----------
    name : str
        Name of the field
    data : np.ndarray
        2D, 3D or 4D numpy array of field data.

        1. If data shape is [xdim, ydim], [xdim, ydim, zdim], [xdim, ydim, tdim] or [xdim, ydim, zdim, tdim],
           whichever is relevant for the dataset, use the flag transpose=True
        2. If data shape is [ydim, xdim], [zdim, ydim, xdim], [tdim, ydim, xdim] or [tdim, zdim, ydim, xdim],
           use the flag transpose=False
        3. If data has any other shape, you first need to reorder it
    lon : np.ndarray or list
        Longitude coordinates (numpy vector or array) of the field (only if grid is None)
    lat : np.ndarray or list
        Latitude coordinates (numpy vector or array) of the field (only if grid is None)
    depth : np.ndarray or list
        Depth coordinates (numpy vector or array) of the field (only if grid is None)
    time : np.ndarray
        Time coordinates (numpy vector) of the field (only if grid is None)
    mesh : str
        String indicating the type of mesh coordinates and
        units used during velocity interpolation: (only if grid is None)

        1. spherical: Lat and lon in degree, with a
           correction for zonal velocity U near the poles.
        2. flat (default): No conversion, lat/lon are assumed to be in m.
    timestamps : np.ndarray
        A numpy array containing the timestamps for each of the files in filenames, for loading
        from netCDF files only. Default is None if the netCDF dimensions dictionary includes time.
    grid : parcels.grid.Grid
        :class:`parcels.grid.Grid` object containing all the lon, lat depth, time
        mesh and time_origin information. Can be constructed from any of the Grid objects
    fieldtype : str
        Type of Field to be used for UnitConverter (either 'U', 'V', 'Kh_zonal', 'Kh_meridional' or None)
    transpose : bool
        Transpose data to required (lon, lat) layout
    vmin : float
        Minimum allowed value on the field. Data below this value are set to zero
    vmax : float
        Maximum allowed value on the field. Data above this value are set to zero
    cast_data_dtype : str
        Cast Field data to dtype. Supported dtypes are "float32" (np.float32 (default)) and "float64 (np.float64).
        Note that dtype can only be "float32" in JIT mode
    time_origin : parcels.tools.converters.TimeConverter
        Time origin of the time axis (only if grid is None)
    interp_method : str
        Method for interpolation. Options are 'linear' (default), 'nearest',
        'linear_invdist_land_tracer', 'cgrid_velocity', 'cgrid_tracer' and 'bgrid_velocity'
    allow_time_extrapolation : bool
        boolean whether to allow for extrapolation in time
        (i.e. beyond the last available time snapshot)
    time_periodic : bool, float or datetime.timedelta
        To loop periodically over the time component of the Field. It is set to either False or the length of the period (either float in seconds or datetime.timedelta object).
        The last value of the time series can be provided (which is the same as the initial one) or not (Default: False)
        This flag overrides the allow_time_extrapolation and sets it to False
    chunkdims_name_map : str, optional
        Gives a name map to the FieldFileBuffer that declared a mapping between chunksize name, NetCDF dimension and Parcels dimension;
        required only if currently incompatible OCM field is loaded and chunking is used by 'chunksize' (which is the default)
    to_write : bool
        Write the Field in NetCDF format at the same frequency as the ParticleFile outputdt,
        using a filenaming scheme based on the ParticleFile name

    Examples
    --------
    For usage examples see the following tutorials:

    * `Nested Fields <../examples/tutorial_NestedFields.ipynb>`__
    """

    def __init__(
        self,
        name,
        data,
        lon=None,
        lat=None,
        depth=None,
        time=None,
        grid=None,
        mesh="flat",
        timestamps=None,
        fieldtype=None,
        transpose=False,
        vmin=None,
        vmax=None,
        cast_data_dtype="float32",
        time_origin=None,
        interp_method="linear",
        allow_time_extrapolation=None,
        time_periodic=False,
        gridindexingtype="nemo",
        to_write=False,
        **kwargs,
    ):
        if not isinstance(name, tuple):
            self.name = name
            self.filebuffername = name
        else:
            self.name, self.filebuffername = name
        self.data = data
        if grid:
            if grid.defer_load and isinstance(data, np.ndarray):
                raise ValueError(
                    "Cannot combine Grid from defer_loaded Field with np.ndarray data. please specify lon, lat, depth and time dimensions separately"
                )
            self.grid = grid
        else:
            if (time is not None) and isinstance(time[0], np.datetime64):
                time_origin = TimeConverter(time[0])
                time = np.array([time_origin.reltime(t) for t in time])
            else:
                time_origin = TimeConverter(0)
            self.grid = Grid.create_grid(lon, lat, depth, time, time_origin=time_origin, mesh=mesh)
        self.igrid = -1
        # self.lon, self.lat, self.depth and self.time are not used any more in parcels.
        # self.grid should be used instead.
        # Those variables are still defined for backwards compatibility with users codes.
        self.lon = self.grid.lon
        self.lat = self.grid.lat
        self.depth = self.grid.depth
        self.fieldtype = self.name if fieldtype is None else fieldtype
        self.to_write = to_write
        if self.grid.mesh == "flat" or (self.fieldtype not in unitconverters_map.keys()):
            self.units = UnitConverter()
        elif self.grid.mesh == "spherical":
            self.units = unitconverters_map[self.fieldtype]
        else:
            raise ValueError("Unsupported mesh type. Choose either: 'spherical' or 'flat'")
        self.timestamps = timestamps
        if type(interp_method) is dict:
            if self.name in interp_method:
                self.interp_method = interp_method[self.name]
            else:
                raise RuntimeError(f"interp_method is a dictionary but {name} is not in it")
        else:
            self.interp_method = interp_method
        self.gridindexingtype = gridindexingtype
        if self.interp_method in ["bgrid_velocity", "bgrid_w_velocity", "bgrid_tracer"] and self.grid.gtype in [
            GridType.RectilinearSGrid,
            GridType.CurvilinearSGrid,
        ]:
            logger.warning_once(
                "General s-levels are not supported in B-grid. RectilinearSGrid and CurvilinearSGrid can still be used to deal with shaved cells, but the levels must be horizontal."
            )

        self.fieldset = None
        if allow_time_extrapolation is None:
            self.allow_time_extrapolation = True if len(self.grid.time) == 1 else False
        else:
            self.allow_time_extrapolation = allow_time_extrapolation

        self.time_periodic = time_periodic
        if self.time_periodic is not False and self.allow_time_extrapolation:
            logger.warning_once(
                "allow_time_extrapolation and time_periodic cannot be used together.\n \
                                 allow_time_extrapolation is set to False"
            )
            self.allow_time_extrapolation = False
        if self.time_periodic is True:
            raise ValueError(
                "Unsupported time_periodic=True. time_periodic must now be either False or the length of the period (either float in seconds or datetime.timedelta object."
            )
        if self.time_periodic is not False:
            if isinstance(self.time_periodic, datetime.timedelta):
                self.time_periodic = self.time_periodic.total_seconds()
            if not np.isclose(self.grid.time[-1] - self.grid.time[0], self.time_periodic):
                if self.grid.time[-1] - self.grid.time[0] > self.time_periodic:
                    raise ValueError("Time series provided is longer than the time_periodic parameter")
                self.grid._add_last_periodic_data_timestep = True
                self.grid.time = np.append(self.grid.time, self.grid.time[0] + self.time_periodic)
                self.grid.time_full = self.grid.time

        self.vmin = vmin
        self.vmax = vmax
        self.cast_data_dtype = cast_data_dtype
        if self.cast_data_dtype == "float32":
            self.cast_data_dtype = np.float32
        elif self.cast_data_dtype == "float64":
            self.cast_data_dtype = np.float64

        if not self.grid.defer_load:
            self.data = self.reshape(self.data, transpose)

            # Hack around the fact that NaN and ridiculously large values
            # propagate in SciPy's interpolators
            lib = np if isinstance(self.data, np.ndarray) else da
            self.data[lib.isnan(self.data)] = 0.0
            if self.vmin is not None:
                self.data[self.data < self.vmin] = 0.0
            if self.vmax is not None:
                self.data[self.data > self.vmax] = 0.0

            if self.grid._add_last_periodic_data_timestep:
                self.data = lib.concatenate((self.data, self.data[:1, :]), axis=0)

        self._scaling_factor = None

        # Variable names in JIT code
        self.dimensions = kwargs.pop("dimensions", None)
        self.indices = kwargs.pop("indices", None)
        self.dataFiles = kwargs.pop("dataFiles", None)
        if self.grid._add_last_periodic_data_timestep and self.dataFiles is not None:
            self.dataFiles = np.append(self.dataFiles, self.dataFiles[0])
        self._field_fb_class = kwargs.pop("FieldFileBuffer", None)
        self.netcdf_engine = kwargs.pop("netcdf_engine", "netcdf4")
        self.netcdf_decodewarning = kwargs.pop("netcdf_decodewarning", True)
        self.loaded_time_indices = []
        self.creation_log = kwargs.pop("creation_log", "")
        self.chunksize = kwargs.pop("chunksize", None)
        self.netcdf_chunkdims_name_map = kwargs.pop("chunkdims_name_map", None)
        self.grid.depth_field = kwargs.pop("depth_field", None)

        if self.grid.depth_field == "not_yet_set":
            assert (
                self.grid.z4d
            ), "Providing the depth dimensions from another field data is only available for 4d S grids"

        # data_full_zdim is the vertical dimension of the complete field data, ignoring the indices.
        # (data_full_zdim = grid.zdim if no indices are used, for A- and C-grids and for some B-grids). It is used for the B-grid,
        # since some datasets do not provide the deeper level of data (which is ignored by the interpolation).
        self.data_full_zdim = kwargs.pop("data_full_zdim", None)
        self.data_chunks = []  # the data buffer of the FileBuffer raw loaded data - shall be a list of C-contiguous arrays
        self.c_data_chunks = []  # C-pointers to the data_chunks array
        self.nchunks = []
        self.chunk_set = False
        self.filebuffers = [None] * 2
        if len(kwargs) > 0:
            raise SyntaxError(f'Field received an unexpected keyword argument "{list(kwargs.keys())[0]}"')

    @classmethod
    def get_dim_filenames(cls, filenames, dim):
        if isinstance(filenames, str) or not isinstance(filenames, collections.abc.Iterable):
            return [filenames]
        elif isinstance(filenames, dict):
            assert dim in filenames.keys(), "filename dimension keys must be lon, lat, depth or data"
            filename = filenames[dim]
            if isinstance(filename, str):
                return [filename]
            else:
                return filename
        else:
            return filenames

    @staticmethod
    def collect_timeslices(
        timestamps, data_filenames, _grid_fb_class, dimensions, indices, netcdf_engine, netcdf_decodewarning=True
    ):
        if timestamps is not None:
            dataFiles = []
            for findex in range(len(data_filenames)):
                stamps_in_file = 1 if isinstance(timestamps[findex], (int, np.datetime64)) else len(timestamps[findex])
                for f in [data_filenames[findex]] * stamps_in_file:
                    dataFiles.append(f)
            timeslices = np.array([stamp for file in timestamps for stamp in file])
            time = timeslices
        else:
            timeslices = []
            dataFiles = []
            for fname in data_filenames:
                with _grid_fb_class(
                    fname, dimensions, indices, netcdf_engine=netcdf_engine, netcdf_decodewarning=netcdf_decodewarning
                ) as filebuffer:
                    ftime = filebuffer.time
                    timeslices.append(ftime)
                    dataFiles.append([fname] * len(ftime))
            time = np.concatenate(timeslices).ravel()
            dataFiles = np.concatenate(dataFiles).ravel()
        if time.size == 1 and time[0] is None:
            time[0] = 0
        time_origin = TimeConverter(time[0])
        time = time_origin.reltime(time)

        if not np.all((time[1:] - time[:-1]) > 0):
            id_not_ordered = np.where(time[1:] < time[:-1])[0][0]
            raise AssertionError(
                f"Please make sure your netCDF files are ordered in time. First pair of non-ordered files: {dataFiles[id_not_ordered]}, {dataFiles[id_not_ordered + 1]}"
            )
        return time, time_origin, timeslices, dataFiles

    @classmethod
    def from_netcdf(
        cls,
        filenames,
        variable,
        dimensions,
        indices=None,
        grid=None,
        mesh="spherical",
        timestamps=None,
        allow_time_extrapolation=None,
        time_periodic=False,
        deferred_load=True,
        **kwargs,
    ):
        """Create field from netCDF file.

        Parameters
        ----------
        filenames : list of str or dict
            list of filenames to read for the field. filenames can be a list ``[files]`` or
            a dictionary ``{dim:[files]}`` (if lon, lat, depth and/or data not stored in same files as data)
            In the latter case, time values are in filenames[data]
        variable : dict, tuple of str or str
            Dict or tuple mapping field name to variable name in the NetCDF file.
        dimensions : dict
            Dictionary mapping variable names for the relevant dimensions in the NetCDF file
        indices :
            dictionary mapping indices for each dimension to read from file.
            This can be used for reading in only a subregion of the NetCDF file.
            Note that negative indices are not allowed. (Default value = None)
        mesh :
            String indicating the type of mesh coordinates and
            units used during velocity interpolation:

            1. spherical (default): Lat and lon in degree, with a
               correction for zonal velocity U near the poles.
            2. flat: No conversion, lat/lon are assumed to be in m.
        timestamps :
            A numpy array of datetime64 objects containing the timestamps for each of the files in filenames.
            Default is None if dimensions includes time.
        allow_time_extrapolation : bool
            boolean whether to allow for extrapolation in time
            (i.e. beyond the last available time snapshot)
            Default is False if dimensions includes time, else True
        time_periodic : bool, float or datetime.timedelta
            boolean whether to loop periodically over the time component of the FieldSet
            This flag overrides the allow_time_extrapolation and sets it to False (Default value = False)
        deferred_load : bool
            boolean whether to only pre-load data (in deferred mode) or
            fully load them (default: True). It is advised to deferred load the data, since in
            that case Parcels deals with a better memory management during particle set execution.
            deferred_load=False is however sometimes necessary for plotting the fields.
        gridindexingtype : str
            The type of gridindexing. Either 'nemo' (default), 'mitgcm', 'mom5', 'pop', or 'croco' are supported.
            See also the Grid indexing documentation on oceanparcels.org
        chunksize :
            size of the chunks in dask loading
        netcdf_decodewarning : bool
            Whether to show a warning id there is a problem decoding the netcdf files.
            Default is True, but in some cases where these warnings are expected, it may be useful to silence them
            by setting netcdf_decodewarning=False.
        grid :
             (Default value = None)
        **kwargs :
            Keyword arguments passed to the :class:`Field` constructor.

        Examples
        --------
        For usage examples see the following tutorial:

        * `Timestamps <../examples/tutorial_timestamps.ipynb>`__

        """
        # Ensure the timestamps array is compatible with the user-provided datafiles.
        if timestamps is not None:
            if isinstance(filenames, list):
                assert len(filenames) == len(
                    timestamps
                ), "Outer dimension of timestamps should correspond to number of files."
            elif isinstance(filenames, dict):
                for k in filenames.keys():
                    if k not in ["lat", "lon", "depth", "time"]:
                        if isinstance(filenames[k], list):
                            assert len(filenames[k]) == len(
                                timestamps
                            ), "Outer dimension of timestamps should correspond to number of files."
                        else:
                            assert (
                                len(timestamps) == 1
                            ), "Outer dimension of timestamps should correspond to number of files."
                        for t in timestamps:
                            assert isinstance(t, (list, np.ndarray)), "timestamps should be a list for each file"

            else:
                raise TypeError(
                    "Filenames type is inconsistent with manual timestamp provision." + "Should be dict or list"
                )

        if isinstance(variable, str):  # for backward compatibility with Parcels < 2.0.0
            variable = (variable, variable)
        elif isinstance(variable, dict):
            assert (
                len(variable) == 1
            ), "Field.from_netcdf() supports only one variable at a time. Use FieldSet.from_netcdf() for multiple variables."
            variable = tuple(variable.items())[0]
        assert (
            len(variable) == 2
        ), "The variable tuple must have length 2. Use FieldSet.from_netcdf() for multiple variables"

        data_filenames = cls.get_dim_filenames(filenames, "data")
        lonlat_filename = cls.get_dim_filenames(filenames, "lon")
        if isinstance(filenames, dict):
            assert len(lonlat_filename) == 1
        if lonlat_filename != cls.get_dim_filenames(filenames, "lat"):
            raise NotImplementedError(
                "longitude and latitude dimensions are currently processed together from one single file"
            )
        lonlat_filename = lonlat_filename[0]
        if "depth" in dimensions:
            depth_filename = cls.get_dim_filenames(filenames, "depth")
            if isinstance(filenames, dict) and len(depth_filename) != 1:
                raise NotImplementedError("Vertically adaptive meshes not implemented for from_netcdf()")
            depth_filename = depth_filename[0]

        netcdf_engine = kwargs.pop("netcdf_engine", "netcdf4")
        netcdf_decodewarning = kwargs.pop("netcdf_decodewarning", True)
<<<<<<< HEAD
        gridindexingtype = kwargs.get("gridindexingtype", "nemo")
=======
>>>>>>> fcb5c961

        indices = {} if indices is None else indices.copy()
        for ind in indices:
            if len(indices[ind]) == 0:
                raise RuntimeError(f"Indices for {ind} can not be empty")
            assert np.min(indices[ind]) >= 0, (
                "Negative indices are currently not allowed in Parcels. "
<<<<<<< HEAD
                + "This is related to the non-increasing dimension it could generate "
                + "if the domain goes from lon[-4] to lon[6] for example. "
                + "Please raise an issue on https://github.com/OceanParcels/parcels/issues "
                + "if you would need such feature implemented."
=======
                "This is related to the non-increasing dimension it could generate "
                "if the domain goes from lon[-4] to lon[6] for example. "
                "Please raise an issue on https://github.com/OceanParcels/parcels/issues "
                "if you would need such feature implemented."
>>>>>>> fcb5c961
            )

        interp_method = kwargs.pop("interp_method", "linear")
        if type(interp_method) is dict:
            if variable[0] in interp_method:
                interp_method = interp_method[variable[0]]
            else:
                raise RuntimeError(f"interp_method is a dictionary but {variable[0]} is not in it")

        _grid_fb_class = NetcdfFileBuffer

        with _grid_fb_class(
<<<<<<< HEAD
            lonlat_filename,
            dimensions,
            indices,
            netcdf_engine,
            netcdf_decodewarning=netcdf_decodewarning,
            gridindexingtype=gridindexingtype,
=======
            lonlat_filename, dimensions, indices, netcdf_engine, netcdf_decodewarning=netcdf_decodewarning
>>>>>>> fcb5c961
        ) as filebuffer:
            lon, lat = filebuffer.lonlat
            indices = filebuffer.indices
            # Check if parcels_mesh has been explicitly set in file
            if "parcels_mesh" in filebuffer.dataset.attrs:
                mesh = filebuffer.dataset.attrs["parcels_mesh"]

        if "depth" in dimensions:
            with _grid_fb_class(
                depth_filename,
                dimensions,
                indices,
                netcdf_engine,
                interp_method=interp_method,
                netcdf_decodewarning=netcdf_decodewarning,
<<<<<<< HEAD
                gridindexingtype=gridindexingtype,
=======
>>>>>>> fcb5c961
            ) as filebuffer:
                filebuffer.name = filebuffer.parse_name(variable[1])
                if dimensions["depth"] == "not_yet_set":
                    depth = filebuffer.depth_dimensions
                    kwargs["depth_field"] = "not_yet_set"
                else:
                    depth = filebuffer.depth
                data_full_zdim = filebuffer.data_full_zdim
        else:
            indices["depth"] = [0]
            depth = np.zeros(1)
            data_full_zdim = 1

        kwargs["data_full_zdim"] = data_full_zdim

        if len(data_filenames) > 1 and "time" not in dimensions and timestamps is None:
            raise RuntimeError("Multiple files given but no time dimension specified")

        if grid is None:
            # Concatenate time variable to determine overall dimension
            # across multiple files
            time, time_origin, timeslices, dataFiles = cls.collect_timeslices(
                timestamps, data_filenames, _grid_fb_class, dimensions, indices, netcdf_engine, netcdf_decodewarning
            )
            grid = Grid.create_grid(lon, lat, depth, time, time_origin=time_origin, mesh=mesh)
            grid.timeslices = timeslices
            kwargs["dataFiles"] = dataFiles
        elif grid is not None and ("dataFiles" not in kwargs or kwargs["dataFiles"] is None):
            # ==== means: the field has a shared grid, but may have different data files, so we need to collect the
            # ==== correct file time series again.
            _, _, _, dataFiles = cls.collect_timeslices(
                timestamps, data_filenames, _grid_fb_class, dimensions, indices, netcdf_engine, netcdf_decodewarning
            )
            kwargs["dataFiles"] = dataFiles

        chunksize = kwargs.get("chunksize", None)
        grid.chunksize = chunksize

        if "time" in indices:
            logger.warning_once("time dimension in indices is not necessary anymore. It is then ignored.")

        if "full_load" in kwargs:  # for backward compatibility with Parcels < v2.0.0
            deferred_load = not kwargs["full_load"]

        if grid.time.size <= 2 or deferred_load is False:
            deferred_load = False

        if chunksize not in [False, None]:
            if deferred_load:
                _field_fb_class = DeferredDaskFileBuffer
            else:
                _field_fb_class = DaskFileBuffer
        elif deferred_load:
            _field_fb_class = DeferredNetcdfFileBuffer
        else:
            _field_fb_class = NetcdfFileBuffer
        kwargs["FieldFileBuffer"] = _field_fb_class

        if not deferred_load:
            # Pre-allocate data before reading files into buffer
            data_list = []
            ti = 0
            for tslice, fname in zip(grid.timeslices, data_filenames):
                with _field_fb_class(
                    fname,
                    dimensions,
                    indices,
                    netcdf_engine,
                    interp_method=interp_method,
                    data_full_zdim=data_full_zdim,
                    chunksize=chunksize,
                    netcdf_decodewarning=netcdf_decodewarning,
                ) as filebuffer:
                    # If Field.from_netcdf is called directly, it may not have a 'data' dimension
                    # In that case, assume that 'name' is the data dimension
                    filebuffer.name = filebuffer.parse_name(variable[1])
                    buffer_data = filebuffer.data
                    if len(buffer_data.shape) == 4:
                        errormessage = (
                            f"Field {filebuffer.name} expecting a data shape of [tdim={grid.tdim}, zdim={grid.zdim}, "
                            f"ydim={grid.ydim - 2 * grid.meridional_halo}, xdim={grid.xdim - 2 * grid.zonal_halo}] "
                            f"but got shape {buffer_data.shape}. Flag transpose=True could help to reorder the data."
                        )
                        assert buffer_data.shape[0] == grid.tdim, errormessage
                        assert buffer_data.shape[2] == grid.ydim - 2 * grid.meridional_halo, errormessage
                        assert buffer_data.shape[3] == grid.xdim - 2 * grid.zonal_halo, errormessage

                    if len(buffer_data.shape) == 2:
                        data_list.append(buffer_data.reshape(sum(((len(tslice), 1), buffer_data.shape), ())))
                    elif len(buffer_data.shape) == 3:
                        if len(filebuffer.indices["depth"]) > 1:
                            data_list.append(buffer_data.reshape(sum(((1,), buffer_data.shape), ())))
                        else:
                            if type(tslice) not in [list, np.ndarray, da.Array, xr.DataArray]:
                                tslice = [tslice]
                            data_list.append(buffer_data.reshape(sum(((len(tslice), 1), buffer_data.shape[1:]), ())))
                    else:
                        data_list.append(buffer_data)
                    if type(tslice) not in [list, np.ndarray, da.Array, xr.DataArray]:
                        tslice = [tslice]
                ti += len(tslice)
            lib = np if isinstance(data_list[0], np.ndarray) else da
            data = lib.concatenate(data_list, axis=0)
        else:
            grid.defer_load = True
            grid.ti = -1
            data = DeferredArray()
            data.compute_shape(grid.xdim, grid.ydim, grid.zdim, grid.tdim, len(grid.timeslices))

        if allow_time_extrapolation is None:
            allow_time_extrapolation = False if "time" in dimensions else True

        kwargs["dimensions"] = dimensions.copy()
        kwargs["indices"] = indices
        kwargs["time_periodic"] = time_periodic
        kwargs["netcdf_engine"] = netcdf_engine
        kwargs["netcdf_decodewarning"] = netcdf_decodewarning

        return cls(
            variable,
            data,
            grid=grid,
            timestamps=timestamps,
            allow_time_extrapolation=allow_time_extrapolation,
            interp_method=interp_method,
            **kwargs,
        )

    @classmethod
    def from_xarray(
        cls, da, name, dimensions, mesh="spherical", allow_time_extrapolation=None, time_periodic=False, **kwargs
    ):
        """Create field from xarray Variable.

        Parameters
        ----------
        da : xr.DataArray
            Xarray DataArray
        name : str
            Name of the Field
        dimensions : dict
            Dictionary mapping variable names for the relevant dimensions in the DataArray
        mesh : str
            String indicating the type of mesh coordinates and
            units used during velocity interpolation:

            1. spherical (default): Lat and lon in degree, with a
               correction for zonal velocity U near the poles.
            2. flat: No conversion, lat/lon are assumed to be in m.
        allow_time_extrapolation : bool
            boolean whether to allow for extrapolation in time
            (i.e. beyond the last available time snapshot)
            Default is False if dimensions includes time, else True
        time_periodic : bool, float or datetime.timedelta
            boolean whether to loop periodically over the time component of the FieldSet
            This flag overrides the allow_time_extrapolation and sets it to False (Default value = False)
        **kwargs :
            Keyword arguments passed to the :class:`Field` constructor.
        """
        data = da.data
        interp_method = kwargs.pop("interp_method", "linear")

        time = da[dimensions["time"]].values if "time" in dimensions else np.array([0.0])
        depth = da[dimensions["depth"]].values if "depth" in dimensions else np.array([0])
        lon = da[dimensions["lon"]].values
        lat = da[dimensions["lat"]].values

        time_origin = TimeConverter(time[0])
        time = time_origin.reltime(time)

        grid = Grid.create_grid(lon, lat, depth, time, time_origin=time_origin, mesh=mesh)
        kwargs["time_periodic"] = time_periodic
        return cls(
            name,
            data,
            grid=grid,
            allow_time_extrapolation=allow_time_extrapolation,
            interp_method=interp_method,
            **kwargs,
        )

    def reshape(self, data, transpose=False):
        # Ensure that field data is the right data type
        if not isinstance(data, (np.ndarray, da.core.Array)):
            data = np.array(data)
        if (self.cast_data_dtype == np.float32) and (data.dtype != np.float32):
            data = data.astype(np.float32)
        elif (self.cast_data_dtype == np.float64) and (data.dtype != np.float64):
            data = data.astype(np.float64)
        lib = np if isinstance(data, np.ndarray) else da
        if transpose:
            data = lib.transpose(data)
        if self.grid.lat_flipped:
            data = lib.flip(data, axis=-2)

        if self.grid.xdim == 1 or self.grid.ydim == 1:
            data = lib.squeeze(data)  # First remove all length-1 dimensions in data, so that we can add them below
        if self.grid.xdim == 1 and len(data.shape) < 4:
            if lib == da:
                raise NotImplementedError(
                    "Length-one dimensions with field chunking not implemented, as dask does not have an `expand_dims` method. Use chunksize=None"
                )
            data = lib.expand_dims(data, axis=-1)
        if self.grid.ydim == 1 and len(data.shape) < 4:
            if lib == da:
                raise NotImplementedError(
                    "Length-one dimensions with field chunking not implemented, as dask does not have an `expand_dims` method. Use chunksize=None"
                )
            data = lib.expand_dims(data, axis=-2)
        if self.grid.tdim == 1:
            if len(data.shape) < 4:
                data = data.reshape(sum(((1,), data.shape), ()))
        if self.grid.zdim == 1:
            if len(data.shape) == 4:
                data = data.reshape(sum(((data.shape[0],), data.shape[2:]), ()))
        if len(data.shape) == 4:
            errormessage = (
                f"Field {self.name} expecting a data shape of [tdim, zdim, ydim, xdim]. "
                "Flag transpose=True could help to reorder the data."
            )
            assert data.shape[0] == self.grid.tdim, errormessage
            assert data.shape[2] == self.grid.ydim - 2 * self.grid.meridional_halo, errormessage
            assert data.shape[3] == self.grid.xdim - 2 * self.grid.zonal_halo, errormessage
            if self.gridindexingtype == "pop":
                assert data.shape[1] == self.grid.zdim or data.shape[1] == self.grid.zdim - 1, errormessage
            else:
                assert data.shape[1] == self.grid.zdim, errormessage
        else:
            assert data.shape == (
                self.grid.tdim,
                self.grid.ydim - 2 * self.grid.meridional_halo,
                self.grid.xdim - 2 * self.grid.zonal_halo,
            ), (
                f"Field {self.name} expecting a data shape of [tdim, ydim, xdim]. "
                "Flag transpose=True could help to reorder the data."
            )
        if self.grid.meridional_halo > 0 or self.grid.zonal_halo > 0:
            data = self.add_periodic_halo(
                zonal=self.grid.zonal_halo > 0,
                meridional=self.grid.meridional_halo > 0,
                halosize=max(self.grid.meridional_halo, self.grid.zonal_halo),
                data=data,
            )
        return data

    def set_scaling_factor(self, factor):
        """Scales the field data by some constant factor.

        Parameters
        ----------
        factor :
            scaling factor


        Examples
        --------
        For usage examples see the following tutorial:

        * `Unit converters <../examples/tutorial_unitconverters.ipynb>`__
        """
        if self._scaling_factor:
            raise NotImplementedError(f"Scaling factor for field {self.name} already defined.")
        self._scaling_factor = factor
        if not self.grid.defer_load:
            self.data *= factor

    def set_depth_from_field(self, field):
        """Define the depth dimensions from another (time-varying) field.

        Notes
        -----
        See `this tutorial <../examples/tutorial_timevaryingdepthdimensions.ipynb>`__
        for a detailed explanation on how to set up time-evolving depth dimensions.

        """
        self.grid.depth_field = field
        if self.grid != field.grid:
            field.grid.depth_field = field

    def calc_cell_edge_sizes(self):
        """Method to calculate cell sizes based on numpy.gradient method.

        Currently only works for Rectilinear Grids
        """
        if not self.grid.cell_edge_sizes:
            if self.grid.gtype in (GridType.RectilinearZGrid, GridType.RectilinearSGrid):
                self.grid.cell_edge_sizes["x"] = np.zeros((self.grid.ydim, self.grid.xdim), dtype=np.float32)
                self.grid.cell_edge_sizes["y"] = np.zeros((self.grid.ydim, self.grid.xdim), dtype=np.float32)

                x_conv = GeographicPolar() if self.grid.mesh == "spherical" else UnitConverter()
                y_conv = Geographic() if self.grid.mesh == "spherical" else UnitConverter()
                for y, (lat, dy) in enumerate(zip(self.grid.lat, np.gradient(self.grid.lat))):
                    for x, (lon, dx) in enumerate(zip(self.grid.lon, np.gradient(self.grid.lon))):
                        self.grid.cell_edge_sizes["x"][y, x] = x_conv.to_source(dx, lon, lat, self.grid.depth[0])
                        self.grid.cell_edge_sizes["y"][y, x] = y_conv.to_source(dy, lon, lat, self.grid.depth[0])
                self.cell_edge_sizes = self.grid.cell_edge_sizes
            else:
                logger.error(
                    (
                        "Field.cell_edge_sizes() not implemented for ",
                        self.grid.gtype,
                        "grids.",
                        "You can provide Field.grid.cell_edge_sizes yourself",
                        "by in e.g. NEMO using the e1u fields etc from the mesh_mask.nc file",
                    )
                )
                exit(-1)

    def cell_areas(self):
        """Method to calculate cell sizes based on cell_edge_sizes.

        Currently only works for Rectilinear Grids
        """
        if not self.grid.cell_edge_sizes:
            self.calc_cell_edge_sizes()
        return self.grid.cell_edge_sizes["x"] * self.grid.cell_edge_sizes["y"]

    def search_indices_vertical_z(self, z):
        grid = self.grid
        z = np.float32(z)
        if grid.depth[-1] > grid.depth[0]:
            if z < grid.depth[0]:
                # Since MOM5 is indexed at cell bottom, allow z at depth[0] - dz where dz = (depth[1] - depth[0])
                if self.gridindexingtype == "mom5" and z > 2 * grid.depth[0] - grid.depth[1]:
                    return (-1, z / grid.depth[0])
                else:
                    raise FieldOutOfBoundSurfaceError(0, 0, z, field=self)
            elif z > grid.depth[-1]:
                # In case of CROCO, allow particles in last (uppermost) layer using depth[-1]
                if self.gridindexingtype in ["croco"] and z < 0:
                    return (-2, 1)
                raise FieldOutOfBoundError(0, 0, z, field=self)
            depth_indices = grid.depth <= z
            if z >= grid.depth[-1]:
                zi = len(grid.depth) - 2
            else:
                zi = depth_indices.argmin() - 1 if z >= grid.depth[0] else 0
        else:
            if z > grid.depth[0]:
                raise FieldOutOfBoundSurfaceError(0, 0, z, field=self)
            elif z < grid.depth[-1]:
                raise FieldOutOfBoundError(0, 0, z, field=self)
            depth_indices = grid.depth >= z
            if z <= grid.depth[-1]:
                zi = len(grid.depth) - 2
            else:
                zi = depth_indices.argmin() - 1 if z <= grid.depth[0] else 0
        zeta = (z - grid.depth[zi]) / (grid.depth[zi + 1] - grid.depth[zi])
        return (zi, zeta)

    def search_indices_vertical_s(self, x, y, z, xi, yi, xsi, eta, ti, time):
        grid = self.grid
        if self.interp_method in ["bgrid_velocity", "bgrid_w_velocity", "bgrid_tracer"]:
            xsi = 1
            eta = 1
        if time < grid.time[ti]:
            ti -= 1
        if grid.z4d:
            if ti == len(grid.time) - 1:
                depth_vector = (
                    (1 - xsi) * (1 - eta) * grid.depth[-1, :, yi, xi]
                    + xsi * (1 - eta) * grid.depth[-1, :, yi, xi + 1]
                    + xsi * eta * grid.depth[-1, :, yi + 1, xi + 1]
                    + (1 - xsi) * eta * grid.depth[-1, :, yi + 1, xi]
                )
            else:
                dv2 = (
                    (1 - xsi) * (1 - eta) * grid.depth[ti : ti + 2, :, yi, xi]
                    + xsi * (1 - eta) * grid.depth[ti : ti + 2, :, yi, xi + 1]
                    + xsi * eta * grid.depth[ti : ti + 2, :, yi + 1, xi + 1]
                    + (1 - xsi) * eta * grid.depth[ti : ti + 2, :, yi + 1, xi]
                )
                tt = (time - grid.time[ti]) / (grid.time[ti + 1] - grid.time[ti])
                assert tt >= 0 and tt <= 1, "Vertical s grid is being wrongly interpolated in time"
                depth_vector = dv2[0, :] * (1 - tt) + dv2[1, :] * tt
        else:
            depth_vector = (
                (1 - xsi) * (1 - eta) * grid.depth[:, yi, xi]
                + xsi * (1 - eta) * grid.depth[:, yi, xi + 1]
                + xsi * eta * grid.depth[:, yi + 1, xi + 1]
                + (1 - xsi) * eta * grid.depth[:, yi + 1, xi]
            )
        z = np.float32(z)

        if depth_vector[-1] > depth_vector[0]:
            depth_indices = depth_vector <= z
            if z >= depth_vector[-1]:
                zi = len(depth_vector) - 2
            else:
                zi = depth_indices.argmin() - 1 if z >= depth_vector[0] else 0
            if z < depth_vector[zi]:
                raise FieldOutOfBoundSurfaceError(0, 0, z, field=self)
            elif z > depth_vector[zi + 1]:
                raise FieldOutOfBoundError(x, y, z, field=self)
        else:
            depth_indices = depth_vector >= z
            if z <= depth_vector[-1]:
                zi = len(depth_vector) - 2
            else:
                zi = depth_indices.argmin() - 1 if z <= depth_vector[0] else 0
            if z > depth_vector[zi]:
                raise FieldOutOfBoundSurfaceError(0, 0, z, field=self)
            elif z < depth_vector[zi + 1]:
                raise FieldOutOfBoundError(x, y, z, field=self)
        zeta = (z - depth_vector[zi]) / (depth_vector[zi + 1] - depth_vector[zi])
        return (zi, zeta)

    def reconnect_bnd_indices(self, xi, yi, xdim, ydim, sphere_mesh):
        if xi < 0:
            if sphere_mesh:
                xi = xdim - 2
            else:
                xi = 0
        if xi > xdim - 2:
            if sphere_mesh:
                xi = 0
            else:
                xi = xdim - 2
        if yi < 0:
            yi = 0
        if yi > ydim - 2:
            yi = ydim - 2
            if sphere_mesh:
                xi = xdim - xi
        return xi, yi

    def search_indices_rectilinear(self, x, y, z, ti=-1, time=-1, particle=None, search2D=False):
        grid = self.grid

        if grid.xdim > 1 and (not grid.zonal_periodic):
            if x < grid.lonlat_minmax[0] or x > grid.lonlat_minmax[1]:
                raise FieldOutOfBoundError(x, y, z, field=self)
        if grid.ydim > 1 and (y < grid.lonlat_minmax[2] or y > grid.lonlat_minmax[3]):
            raise FieldOutOfBoundError(x, y, z, field=self)

        if grid.xdim > 1:
            if grid.mesh != "spherical":
                lon_index = grid.lon < x
                if lon_index.all():
                    xi = len(grid.lon) - 2
                else:
                    xi = lon_index.argmin() - 1 if lon_index.any() else 0
                xsi = (x - grid.lon[xi]) / (grid.lon[xi + 1] - grid.lon[xi])
                if xsi < 0:
                    xi -= 1
                    xsi = (x - grid.lon[xi]) / (grid.lon[xi + 1] - grid.lon[xi])
                elif xsi > 1:
                    xi += 1
                    xsi = (x - grid.lon[xi]) / (grid.lon[xi + 1] - grid.lon[xi])
            else:
                lon_fixed = grid.lon.copy()
                indices = lon_fixed >= lon_fixed[0]
                if not indices.all():
                    lon_fixed[indices.argmin() :] += 360
                if x < lon_fixed[0]:
                    lon_fixed -= 360

                lon_index = lon_fixed < x
                if lon_index.all():
                    xi = len(lon_fixed) - 2
                else:
                    xi = lon_index.argmin() - 1 if lon_index.any() else 0
                xsi = (x - lon_fixed[xi]) / (lon_fixed[xi + 1] - lon_fixed[xi])
                if xsi < 0:
                    xi -= 1
                    xsi = (x - lon_fixed[xi]) / (lon_fixed[xi + 1] - lon_fixed[xi])
                elif xsi > 1:
                    xi += 1
                    xsi = (x - lon_fixed[xi]) / (lon_fixed[xi + 1] - lon_fixed[xi])
        else:
            xi, xsi = -1, 0

        if grid.ydim > 1:
            lat_index = grid.lat < y
            if lat_index.all():
                yi = len(grid.lat) - 2
            else:
                yi = lat_index.argmin() - 1 if lat_index.any() else 0

            eta = (y - grid.lat[yi]) / (grid.lat[yi + 1] - grid.lat[yi])
            if eta < 0:
                yi -= 1
                eta = (y - grid.lat[yi]) / (grid.lat[yi + 1] - grid.lat[yi])
            elif eta > 1:
                yi += 1
                eta = (y - grid.lat[yi]) / (grid.lat[yi + 1] - grid.lat[yi])
        else:
            yi, eta = -1, 0

        if grid.zdim > 1 and not search2D:
            if grid.gtype == GridType.RectilinearZGrid:
                # Never passes here, because in this case, we work with scipy
                try:
                    (zi, zeta) = self.search_indices_vertical_z(z)
                except FieldOutOfBoundError:
                    raise FieldOutOfBoundError(x, y, z, field=self)
                except FieldOutOfBoundSurfaceError:
                    raise FieldOutOfBoundSurfaceError(x, y, z, field=self)
            elif grid.gtype == GridType.RectilinearSGrid:
                (zi, zeta) = self.search_indices_vertical_s(x, y, z, xi, yi, xsi, eta, ti, time)
        else:
            zi, zeta = -1, 0

        if not ((0 <= xsi <= 1) and (0 <= eta <= 1) and (0 <= zeta <= 1)):
            raise FieldSamplingError(x, y, z, field=self)

        if particle:
            particle.xi[self.igrid] = xi
            particle.yi[self.igrid] = yi
            particle.zi[self.igrid] = zi

        return (xsi, eta, zeta, xi, yi, zi)

    def search_indices_curvilinear(self, x, y, z, ti=-1, time=-1, particle=None, search2D=False):
        if particle:
            xi = particle.xi[self.igrid]
            yi = particle.yi[self.igrid]
        else:
            xi = int(self.grid.xdim / 2) - 1
            yi = int(self.grid.ydim / 2) - 1
        xsi = eta = -1
        grid = self.grid
        invA = np.array([[1, 0, 0, 0], [-1, 1, 0, 0], [-1, 0, 0, 1], [1, -1, 1, -1]])
        maxIterSearch = 1e6
        it = 0
        tol = 1.0e-10
        if not grid.zonal_periodic:
            if x < grid.lonlat_minmax[0] or x > grid.lonlat_minmax[1]:
                if grid.lon[0, 0] < grid.lon[0, -1]:
                    raise FieldOutOfBoundError(x, y, z, field=self)
                elif x < grid.lon[0, 0] and x > grid.lon[0, -1]:  # This prevents from crashing in [160, -160]
                    raise FieldOutOfBoundError(x, y, z, field=self)
        if y < grid.lonlat_minmax[2] or y > grid.lonlat_minmax[3]:
            raise FieldOutOfBoundError(x, y, z, field=self)

        while xsi < -tol or xsi > 1 + tol or eta < -tol or eta > 1 + tol:
            px = np.array([grid.lon[yi, xi], grid.lon[yi, xi + 1], grid.lon[yi + 1, xi + 1], grid.lon[yi + 1, xi]])
            if grid.mesh == "spherical":
                px[0] = px[0] + 360 if px[0] < x - 225 else px[0]
                px[0] = px[0] - 360 if px[0] > x + 225 else px[0]
                px[1:] = np.where(px[1:] - px[0] > 180, px[1:] - 360, px[1:])
                px[1:] = np.where(-px[1:] + px[0] > 180, px[1:] + 360, px[1:])
            py = np.array([grid.lat[yi, xi], grid.lat[yi, xi + 1], grid.lat[yi + 1, xi + 1], grid.lat[yi + 1, xi]])
            a = np.dot(invA, px)
            b = np.dot(invA, py)

            aa = a[3] * b[2] - a[2] * b[3]
            bb = a[3] * b[0] - a[0] * b[3] + a[1] * b[2] - a[2] * b[1] + x * b[3] - y * a[3]
            cc = a[1] * b[0] - a[0] * b[1] + x * b[1] - y * a[1]
            if abs(aa) < 1e-12:  # Rectilinear cell, or quasi
                eta = -cc / bb
            else:
                det2 = bb * bb - 4 * aa * cc
                if det2 > 0:  # so, if det is nan we keep the xsi, eta from previous iter
                    det = np.sqrt(det2)
                    eta = (-bb + det) / (2 * aa)
            if abs(a[1] + a[3] * eta) < 1e-12:  # this happens when recti cell rotated of 90deg
                xsi = ((y - py[0]) / (py[1] - py[0]) + (y - py[3]) / (py[2] - py[3])) * 0.5
            else:
                xsi = (x - a[0] - a[2] * eta) / (a[1] + a[3] * eta)
            if xsi < 0 and eta < 0 and xi == 0 and yi == 0:
                raise FieldOutOfBoundError(x, y, 0, field=self)
            if xsi > 1 and eta > 1 and xi == grid.xdim - 1 and yi == grid.ydim - 1:
                raise FieldOutOfBoundError(x, y, 0, field=self)
            if xsi < -tol:
                xi -= 1
            elif xsi > 1 + tol:
                xi += 1
            if eta < -tol:
                yi -= 1
            elif eta > 1 + tol:
                yi += 1
            (xi, yi) = self.reconnect_bnd_indices(xi, yi, grid.xdim, grid.ydim, grid.mesh)
            it += 1
            if it > maxIterSearch:
                print("Correct cell not found after %d iterations" % maxIterSearch)
                raise FieldOutOfBoundError(x, y, 0, field=self)
        xsi = max(0.0, xsi)
        eta = max(0.0, eta)
        xsi = min(1.0, xsi)
        eta = min(1.0, eta)

        if grid.zdim > 1 and not search2D:
            if grid.gtype == GridType.CurvilinearZGrid:
                try:
                    (zi, zeta) = self.search_indices_vertical_z(z)
                except FieldOutOfBoundError:
                    raise FieldOutOfBoundError(x, y, z, field=self)
            elif grid.gtype == GridType.CurvilinearSGrid:
                (zi, zeta) = self.search_indices_vertical_s(x, y, z, xi, yi, xsi, eta, ti, time)
        else:
            zi = -1
            zeta = 0

        if not ((0 <= xsi <= 1) and (0 <= eta <= 1) and (0 <= zeta <= 1)):
            raise FieldSamplingError(x, y, z, field=self)

        if particle:
            particle.xi[self.igrid] = xi
            particle.yi[self.igrid] = yi
            particle.zi[self.igrid] = zi

        return (xsi, eta, zeta, xi, yi, zi)

    def search_indices(self, x, y, z, ti=-1, time=-1, particle=None, search2D=False):
        if self.grid.gtype in [GridType.RectilinearSGrid, GridType.RectilinearZGrid]:
            return self.search_indices_rectilinear(x, y, z, ti, time, particle=particle, search2D=search2D)
        else:
            return self.search_indices_curvilinear(x, y, z, ti, time, particle=particle, search2D=search2D)

    def interpolator2D(self, ti, z, y, x, particle=None):
        (xsi, eta, _, xi, yi, _) = self.search_indices(x, y, z, particle=particle)
        if self.interp_method == "nearest":
            xii = xi if xsi <= 0.5 else xi + 1
            yii = yi if eta <= 0.5 else yi + 1
            return self.data[ti, yii, xii]
        elif self.interp_method in ["linear", "bgrid_velocity", "partialslip", "freeslip"]:
            val = (
                (1 - xsi) * (1 - eta) * self.data[ti, yi, xi]
                + xsi * (1 - eta) * self.data[ti, yi, xi + 1]
                + xsi * eta * self.data[ti, yi + 1, xi + 1]
                + (1 - xsi) * eta * self.data[ti, yi + 1, xi]
            )
            return val
        elif self.interp_method == "linear_invdist_land_tracer":
            land = np.isclose(self.data[ti, yi : yi + 2, xi : xi + 2], 0.0)
            nb_land = np.sum(land)
            if nb_land == 4:
                return 0
            elif nb_land > 0:
                val = 0
                w_sum = 0
                for j in range(2):
                    for i in range(2):
                        distance = pow((eta - j), 2) + pow((xsi - i), 2)
                        if np.isclose(distance, 0):
                            if land[j][i] == 1:  # index search led us directly onto land
                                return 0
                            else:
                                return self.data[ti, yi + j, xi + i]
                        elif land[j][i] == 0:
                            val += self.data[ti, yi + j, xi + i] / distance
                            w_sum += 1 / distance
                return val / w_sum
            else:
                val = (
                    (1 - xsi) * (1 - eta) * self.data[ti, yi, xi]
                    + xsi * (1 - eta) * self.data[ti, yi, xi + 1]
                    + xsi * eta * self.data[ti, yi + 1, xi + 1]
                    + (1 - xsi) * eta * self.data[ti, yi + 1, xi]
                )
                return val
        elif self.interp_method in ["cgrid_tracer", "bgrid_tracer"]:
            return self.data[ti, yi + 1, xi + 1]
        elif self.interp_method == "cgrid_velocity":
            raise RuntimeError(
                f"{self.name} is a scalar field. cgrid_velocity interpolation method should be used for vector fields (e.g. FieldSet.UV)"
            )
        else:
            raise RuntimeError(self.interp_method + " is not implemented for 2D grids")

    def interpolator3D(self, ti, z, y, x, time, particle=None):
        (xsi, eta, zeta, xi, yi, zi) = self.search_indices(x, y, z, ti, time, particle=particle)
        if self.interp_method == "nearest":
            xii = xi if xsi <= 0.5 else xi + 1
            yii = yi if eta <= 0.5 else yi + 1
            zii = zi if zeta <= 0.5 else zi + 1
            return self.data[ti, zii, yii, xii]
        elif self.interp_method == "cgrid_velocity":
            # evaluating W velocity in c_grid
            if self.gridindexingtype == "nemo":
                f0 = self.data[ti, zi, yi + 1, xi + 1]
                f1 = self.data[ti, zi + 1, yi + 1, xi + 1]
<<<<<<< HEAD
            elif self.gridindexingtype in ["mitgcm", "croco"]:
=======
            elif self.gridindexingtype == "mitgcm":
>>>>>>> fcb5c961
                f0 = self.data[ti, zi, yi, xi]
                f1 = self.data[ti, zi + 1, yi, xi]
            return (1 - zeta) * f0 + zeta * f1
        elif self.interp_method == "linear_invdist_land_tracer":
            land = np.isclose(self.data[ti, zi : zi + 2, yi : yi + 2, xi : xi + 2], 0.0)
            nb_land = np.sum(land)
            if nb_land == 8:
                return 0
            elif nb_land > 0:
                val = 0
                w_sum = 0
                for k in range(2):
                    for j in range(2):
                        for i in range(2):
                            distance = pow((zeta - k), 2) + pow((eta - j), 2) + pow((xsi - i), 2)
                            if np.isclose(distance, 0):
                                if land[k][j][i] == 1:  # index search led us directly onto land
                                    return 0
                                else:
                                    return self.data[ti, zi + k, yi + j, xi + i]
                            elif land[k][j][i] == 0:
                                val += self.data[ti, zi + k, yi + j, xi + i] / distance
                                w_sum += 1 / distance
                return val / w_sum
            else:
                data = self.data[ti, zi, :, :]
                f0 = (
                    (1 - xsi) * (1 - eta) * data[yi, xi]
                    + xsi * (1 - eta) * data[yi, xi + 1]
                    + xsi * eta * data[yi + 1, xi + 1]
                    + (1 - xsi) * eta * data[yi + 1, xi]
                )
                data = self.data[ti, zi + 1, :, :]
                f1 = (
                    (1 - xsi) * (1 - eta) * data[yi, xi]
                    + xsi * (1 - eta) * data[yi, xi + 1]
                    + xsi * eta * data[yi + 1, xi + 1]
                    + (1 - xsi) * eta * data[yi + 1, xi]
                )
                return (1 - zeta) * f0 + zeta * f1
        elif self.interp_method in ["linear", "bgrid_velocity", "bgrid_w_velocity", "partialslip", "freeslip"]:
            if self.interp_method == "bgrid_velocity":
                if self.gridindexingtype == "mom5":
                    zeta = 1.0
                else:
                    zeta = 0.0
            elif self.interp_method == "bgrid_w_velocity":
                eta = 1.0
                xsi = 1.0
            data = self.data[ti, zi, :, :]
            f0 = (
                (1 - xsi) * (1 - eta) * data[yi, xi]
                + xsi * (1 - eta) * data[yi, xi + 1]
                + xsi * eta * data[yi + 1, xi + 1]
                + (1 - xsi) * eta * data[yi + 1, xi]
            )
            if self.gridindexingtype == "pop" and zi >= self.grid.zdim - 2:
                # Since POP is indexed at cell top, allow linear interpolation of W to zero in lowest cell
                return (1 - zeta) * f0
            data = self.data[ti, zi + 1, :, :]
            f1 = (
                (1 - xsi) * (1 - eta) * data[yi, xi]
                + xsi * (1 - eta) * data[yi, xi + 1]
                + xsi * eta * data[yi + 1, xi + 1]
                + (1 - xsi) * eta * data[yi + 1, xi]
            )
            if self.interp_method == "bgrid_w_velocity" and self.gridindexingtype == "mom5" and zi == -1:
                # Since MOM5 is indexed at cell bottom, allow linear interpolation of W to zero in uppermost cell
                return zeta * f1
            else:
                return (1 - zeta) * f0 + zeta * f1
        elif self.interp_method in ["cgrid_tracer", "bgrid_tracer"]:
            return self.data[ti, zi, yi + 1, xi + 1]
        else:
            raise RuntimeError(self.interp_method + " is not implemented for 3D grids")

    def temporal_interpolate_fullfield(self, ti, time):
        """Calculate the data of a field between two snapshots using linear interpolation.

        Parameters
        ----------
        ti :
            Index in time array associated with time (via :func:`time_index`)
        time :
            Time to interpolate to
        """
        t0 = self.grid.time[ti]
        if time == t0:
            return self.data[ti, :]
        elif ti + 1 >= len(self.grid.time):
            raise TimeExtrapolationError(time, field=self, msg="show_time")
        else:
            t1 = self.grid.time[ti + 1]
            f0 = self.data[ti, :]
            f1 = self.data[ti + 1, :]
            return f0 + (f1 - f0) * ((time - t0) / (t1 - t0))

    def spatial_interpolation(self, ti, z, y, x, time, particle=None):
        """Interpolate horizontal field values using a SciPy interpolator."""
        if self.grid.zdim == 1:
            val = self.interpolator2D(ti, z, y, x, particle=particle)
        else:
            val = self.interpolator3D(ti, z, y, x, time, particle=particle)
        if np.isnan(val):
            # Detect Out-of-bounds sampling and raise exception
            raise FieldOutOfBoundError(x, y, z, field=self)
        else:
            if isinstance(val, da.core.Array):
                val = val.compute()
            return val

    def time_index(self, time):
        """Find the index in the time array associated with a given time.

        Note that we normalize to either the first or the last index
        if the sampled value is outside the time value range.
        """
        if (
            not self.time_periodic
            and not self.allow_time_extrapolation
            and (time < self.grid.time[0] or time > self.grid.time[-1])
        ):
            raise TimeExtrapolationError(time, field=self)
        time_index = self.grid.time <= time
        if self.time_periodic:
            if time_index.all() or np.logical_not(time_index).all():
                periods = int(
                    math.floor((time - self.grid.time_full[0]) / (self.grid.time_full[-1] - self.grid.time_full[0]))
                )
                if isinstance(self.grid.periods, c_int):
                    self.grid.periods.value = periods
                else:
                    self.grid.periods = periods
                time -= periods * (self.grid.time_full[-1] - self.grid.time_full[0])
                time_index = self.grid.time <= time
                ti = time_index.argmin() - 1 if time_index.any() else 0
                return (ti, periods)
            return (time_index.argmin() - 1 if time_index.any() else 0, 0)
        if time_index.all():
            # If given time > last known field time, use
            # the last field frame without interpolation
            return (len(self.grid.time) - 1, 0)
        elif np.logical_not(time_index).all():
            # If given time < any time in the field, use
            # the first field frame without interpolation
            return (0, 0)
        else:
            return (time_index.argmin() - 1 if time_index.any() else 0, 0)

    def _check_velocitysampling(self):
        if self.name in ["U", "V", "W"]:
            logger.warning_once(
                "Sampling of velocities should normally be done using fieldset.UV or fieldset.UVW object; tread carefully"
            )

    def __getitem__(self, key):
        self._check_velocitysampling()
        try:
            if _isParticle(key):
                return self.eval(key.time, key.depth, key.lat, key.lon, key)
            else:
                return self.eval(*key)
        except tuple(AllParcelsErrorCodes.keys()) as error:
            return _deal_with_errors(error, key, vector_type=None)

    def eval(self, time, z, y, x, particle=None, applyConversion=True):
        """Interpolate field values in space and time.

        We interpolate linearly in time and apply implicit unit
        conversion to the result. Note that we defer to
        scipy.interpolate to perform spatial interpolation.
        """
        (ti, periods) = self.time_index(time)
        time -= periods * (self.grid.time_full[-1] - self.grid.time_full[0])
<<<<<<< HEAD
        if self.gridindexingtype == "croco" and self is not self.fieldset.H:
            z = z / self.fieldset.H.eval(time, 0, y, x, particle=particle, applyConversion=False)
=======
>>>>>>> fcb5c961
        if ti < self.grid.tdim - 1 and time > self.grid.time[ti]:
            f0 = self.spatial_interpolation(ti, z, y, x, time, particle=particle)
            f1 = self.spatial_interpolation(ti + 1, z, y, x, time, particle=particle)
            t0 = self.grid.time[ti]
            t1 = self.grid.time[ti + 1]
            value = f0 + (f1 - f0) * ((time - t0) / (t1 - t0))
        else:
            # Skip temporal interpolation if time is outside
            # of the defined time range or if we have hit an
            # exact value in the time array.
            value = self.spatial_interpolation(ti, z, y, x, self.grid.time[ti], particle=particle)

        if applyConversion:
            return self.units.to_target(value, x, y, z)
        else:
            return value

    def ccode_eval(self, var, t, z, y, x):
        self._check_velocitysampling()
        ccode_str = f"temporal_interpolation({x}, {y}, {z}, {t}, {self.ccode_name}, &particles->xi[pnum*ngrid], &particles->yi[pnum*ngrid], &particles->zi[pnum*ngrid], &particles->ti[pnum*ngrid], &{var}, {self.interp_method.upper()}, {self.gridindexingtype.upper()})"
        return ccode_str

    def ccode_convert(self, _, z, y, x):
        return self.units.ccode_to_target(x, y, z)

    def get_block_id(self, block):
        return np.ravel_multi_index(block, self.nchunks)

    def get_block(self, bid):
        return np.unravel_index(bid, self.nchunks[1:])

    def chunk_setup(self):
        if isinstance(self.data, da.core.Array):
            chunks = self.data.chunks
            self.nchunks = self.data.numblocks
            npartitions = 1
            for n in self.nchunks[1:]:
                npartitions *= n
        elif isinstance(self.data, np.ndarray):
            chunks = tuple((t,) for t in self.data.shape)
            self.nchunks = (1,) * len(self.data.shape)
            npartitions = 1
        elif isinstance(self.data, DeferredArray):
            self.nchunks = (1,) * len(self.data.data_shape)
            return
        else:
            return

        self.data_chunks = [None] * npartitions
        self.c_data_chunks = [None] * npartitions
        self.grid.load_chunk = np.zeros(npartitions, dtype=c_int, order="C")
        # self.grid.chunk_info format: number of dimensions (without tdim); number of chunks per dimensions;
        #      chunksizes (the 0th dim sizes for all chunk of dim[0], then so on for next dims
        self.grid.chunk_info = [
            [len(self.nchunks) - 1],
            list(self.nchunks[1:]),
            sum(list(list(ci) for ci in chunks[1:]), []),  # noqa: RUF017 # TODO: Perhaps avoid quadratic list summation here
        ]
        self.grid.chunk_info = sum(self.grid.chunk_info, [])  # noqa: RUF017
        self.chunk_set = True

    def chunk_data(self):
        if not self.chunk_set:
            self.chunk_setup()
        g = self.grid
        if isinstance(self.data, da.core.Array):
            for block_id in range(len(self.grid.load_chunk)):
                if (
                    g.load_chunk[block_id] == g.chunk_loading_requested
                    or g.load_chunk[block_id] in g.chunk_loaded
                    and self.data_chunks[block_id] is None
                ):
                    block = self.get_block(block_id)
                    self.data_chunks[block_id] = np.array(self.data.blocks[(slice(self.grid.tdim),) + block], order="C")
                elif g.load_chunk[block_id] == g.chunk_not_loaded:
                    if isinstance(self.data_chunks, list):
                        self.data_chunks[block_id] = None
                    else:
                        self.data_chunks[block_id, :] = None
                    self.c_data_chunks[block_id] = None
        else:
            if isinstance(self.data_chunks, list):
                self.data_chunks[0] = None
            else:
                self.data_chunks[0, :] = None
            self.c_data_chunks[0] = None
            self.grid.load_chunk[0] = g.chunk_loaded_touched
            self.data_chunks[0] = np.array(self.data, order="C")

    @property
    def ctypes_struct(self):
        """Returns a ctypes struct object containing all relevant pointers and sizes for this field."""

        # Ctypes struct corresponding to the type definition in parcels.h
        class CField(Structure):
            _fields_ = [
                ("xdim", c_int),
                ("ydim", c_int),
                ("zdim", c_int),
                ("tdim", c_int),
                ("igrid", c_int),
                ("allow_time_extrapolation", c_int),
                ("time_periodic", c_int),
                ("data_chunks", POINTER(POINTER(POINTER(c_float)))),
                ("grid", POINTER(CGrid)),
            ]

        # Create and populate the c-struct object
        allow_time_extrapolation = 1 if self.allow_time_extrapolation else 0
        time_periodic = 1 if self.time_periodic else 0
        for i in range(len(self.grid.load_chunk)):
            if self.grid.load_chunk[i] == self.grid.chunk_loading_requested:
                raise ValueError(
                    "data_chunks should have been loaded by now if requested. grid.load_chunk[bid] cannot be 1"
                )
            if self.grid.load_chunk[i] in self.grid.chunk_loaded:
                if not self.data_chunks[i].flags["C_CONTIGUOUS"]:
                    self.data_chunks[i] = np.array(self.data_chunks[i], order="C")
                self.c_data_chunks[i] = self.data_chunks[i].ctypes.data_as(POINTER(POINTER(c_float)))
            else:
                self.c_data_chunks[i] = None

        cstruct = CField(
            self.grid.xdim,
            self.grid.ydim,
            self.grid.zdim,
            self.grid.tdim,
            self.igrid,
            allow_time_extrapolation,
            time_periodic,
            (POINTER(POINTER(c_float)) * len(self.c_data_chunks))(*self.c_data_chunks),
            pointer(self.grid.ctypes_struct),
        )
        return cstruct

    def add_periodic_halo(self, zonal, meridional, halosize=5, data=None):
        """Add a 'halo' to all Fields in a FieldSet.

        Add a 'halo' to all Fields in a FieldSet, through extending the Field (and lon/lat)
        by copying a small portion of the field on one side of the domain to the other.
        Before adding a periodic halo to the Field, it has to be added to the Grid on which the Field depends

        See `this tutorial <../examples/tutorial_periodic_boundaries.ipynb>`__
        for a detailed explanation on how to set up periodic boundaries

        Parameters
        ----------
        zonal : bool
            Create a halo in zonal direction.
        meridional : bool
            Create a halo in meridional direction.
        halosize : int
            Size of the halo (in grid points). Default is 5 grid points
        data :
            if data is not None, the periodic halo will be achieved on data instead of self.data and data will be returned (Default value = None)
        """
        dataNone = not isinstance(data, (np.ndarray, da.core.Array))
        if self.grid.defer_load and dataNone:
            return
        data = self.data if dataNone else data
        lib = np if isinstance(data, np.ndarray) else da
        if zonal:
            if len(data.shape) == 3:
                data = lib.concatenate((data[:, :, -halosize:], data, data[:, :, 0:halosize]), axis=len(data.shape) - 1)
                assert data.shape[2] == self.grid.xdim, "Third dim must be x."
            else:
                data = lib.concatenate(
                    (data[:, :, :, -halosize:], data, data[:, :, :, 0:halosize]), axis=len(data.shape) - 1
                )
                assert data.shape[3] == self.grid.xdim, "Fourth dim must be x."
            self.lon = self.grid.lon
            self.lat = self.grid.lat
        if meridional:
            if len(data.shape) == 3:
                data = lib.concatenate((data[:, -halosize:, :], data, data[:, 0:halosize, :]), axis=len(data.shape) - 2)
                assert data.shape[1] == self.grid.ydim, "Second dim must be y."
            else:
                data = lib.concatenate(
                    (data[:, :, -halosize:, :], data, data[:, :, 0:halosize, :]), axis=len(data.shape) - 2
                )
                assert data.shape[2] == self.grid.ydim, "Third dim must be y."
            self.lat = self.grid.lat
        if dataNone:
            self.data = data
        else:
            return data

    def write(self, filename, varname=None):
        """Write a :class:`Field` to a netcdf file.

        Parameters
        ----------
        filename : str
            Basename of the file (i.e. '{filename}{Field.name}.nc')
        varname : str
            Name of the field, to be appended to the filename. (Default value = None)
        """
        filepath = str(Path(f"{filename}{self.name}.nc"))
        if varname is None:
            varname = self.name
        # Derive name of 'depth' variable for NEMO convention
<<<<<<< HEAD
        vname_depth = "depth%s" % self.name.lower()
=======
        vname_depth = f"depth{self.name.lower()}"
>>>>>>> fcb5c961

        # Create DataArray objects for file I/O
        if self.grid.gtype == GridType.RectilinearZGrid:
            nav_lon = xr.DataArray(
                self.grid.lon + np.zeros((self.grid.ydim, self.grid.xdim), dtype=np.float32),
                coords=[("y", self.grid.lat), ("x", self.grid.lon)],
            )
            nav_lat = xr.DataArray(
                self.grid.lat.reshape(self.grid.ydim, 1) + np.zeros(self.grid.xdim, dtype=np.float32),
                coords=[("y", self.grid.lat), ("x", self.grid.lon)],
            )
        elif self.grid.gtype == GridType.CurvilinearZGrid:
            nav_lon = xr.DataArray(self.grid.lon, coords=[("y", range(self.grid.ydim)), ("x", range(self.grid.xdim))])
            nav_lat = xr.DataArray(self.grid.lat, coords=[("y", range(self.grid.ydim)), ("x", range(self.grid.xdim))])
        else:
            raise NotImplementedError("Field.write only implemented for RectilinearZGrid and CurvilinearZGrid")

        attrs = {"units": "seconds since " + str(self.grid.time_origin)} if self.grid.time_origin.calendar else {}
        time_counter = xr.DataArray(self.grid.time, dims=["time_counter"], attrs=attrs)
        vardata = xr.DataArray(
            self.data.reshape((self.grid.tdim, self.grid.zdim, self.grid.ydim, self.grid.xdim)),
            dims=["time_counter", vname_depth, "y", "x"],
        )
        # Create xarray Dataset and output to netCDF format
        attrs = {"parcels_mesh": self.grid.mesh}
        dset = xr.Dataset(
            {varname: vardata},
            coords={"nav_lon": nav_lon, "nav_lat": nav_lat, "time_counter": time_counter, vname_depth: self.grid.depth},
            attrs=attrs,
        )
        dset.to_netcdf(filepath, unlimited_dims="time_counter")

    def rescale_and_set_minmax(self, data):
        data[np.isnan(data)] = 0
        if self._scaling_factor:
            data *= self._scaling_factor
        if self.vmin is not None:
            data[data < self.vmin] = 0
        if self.vmax is not None:
            data[data > self.vmax] = 0
        return data

    def data_concatenate(self, data, data_to_concat, tindex):
        if data[tindex] is not None:
            if isinstance(data, np.ndarray):
                data[tindex] = None
            elif isinstance(data, list):
                del data[tindex]
        lib = np if isinstance(data, np.ndarray) else da
        if tindex == 0:
            data = lib.concatenate([data_to_concat, data[tindex + 1 :, :]], axis=0)
        elif tindex == 1:
            data = lib.concatenate([data[:tindex, :], data_to_concat], axis=0)
        else:
            raise ValueError("data_concatenate is used for computeTimeChunk, with tindex in [0, 1]")
        return data

    def computeTimeChunk(self, data, tindex):
        g = self.grid
        timestamp = self.timestamps
        if timestamp is not None:
            summedlen = np.cumsum([len(ls) for ls in self.timestamps])
            if g.ti + tindex >= summedlen[-1]:
                ti = g.ti + tindex - summedlen[-1]
            else:
                ti = g.ti + tindex
            timestamp = self.timestamps[np.where(ti < summedlen)[0][0]]

        rechunk_callback_fields = self.chunk_setup if isinstance(tindex, list) else None
        filebuffer = self._field_fb_class(
            self.dataFiles[g.ti + tindex],
            self.dimensions,
            self.indices,
            netcdf_engine=self.netcdf_engine,
            timestamp=timestamp,
            interp_method=self.interp_method,
            data_full_zdim=self.data_full_zdim,
            chunksize=self.chunksize,
            cast_data_dtype=self.cast_data_dtype,
            rechunk_callback_fields=rechunk_callback_fields,
            chunkdims_name_map=self.netcdf_chunkdims_name_map,
            netcdf_decodewarning=self.netcdf_decodewarning,
        )
        filebuffer.__enter__()
        time_data = filebuffer.time
        time_data = g.time_origin.reltime(time_data)
        filebuffer.ti = (time_data <= g.time[tindex]).argmin() - 1
        if self.netcdf_engine != "xarray":
            filebuffer.name = filebuffer.parse_name(self.filebuffername)
        buffer_data = filebuffer.data
        lib = np if isinstance(buffer_data, np.ndarray) else da
        if len(buffer_data.shape) == 2:
            buffer_data = lib.reshape(buffer_data, sum(((1, 1), buffer_data.shape), ()))
        elif len(buffer_data.shape) == 3 and g.zdim > 1:
            buffer_data = lib.reshape(buffer_data, sum(((1,), buffer_data.shape), ()))
        elif len(buffer_data.shape) == 3:
            buffer_data = lib.reshape(
                buffer_data,
                sum(
                    (
                        (
                            buffer_data.shape[0],
                            1,
                        ),
                        buffer_data.shape[1:],
                    ),
                    (),
                ),
            )
        data = self.data_concatenate(data, buffer_data, tindex)
        self.filebuffers[tindex] = filebuffer
        return data


class VectorField:
    """Class VectorField stores 2 or 3 fields which defines together a vector field.
    This enables to interpolate them as one single vector field in the kernels.

    Parameters
    ----------
    name : str
        Name of the vector field
    U : parcels.field.Field
        field defining the zonal component
    V : parcels.field.Field
        field defining the meridional component
    W : parcels.field.Field
        field defining the vertical component (default: None)
    """

    def __init__(self, name, U, V, W=None):
        self.name = name
        self.U = U
        self.V = V
        self.W = W
<<<<<<< HEAD
        if self.U.gridindexingtype == "croco" and self.W:
            self.vector_type = "3DSigma"
        elif self.W:
            self.vector_type = "3D"
        else:
            self.vector_type = "2D"
=======
        self.vector_type = "3D" if W else "2D"
>>>>>>> fcb5c961
        self.gridindexingtype = U.gridindexingtype
        if self.U.interp_method == "cgrid_velocity":
            assert self.V.interp_method == "cgrid_velocity", "Interpolation methods of U and V are not the same."
            assert self._check_grid_dimensions(U.grid, V.grid), "Dimensions of U and V are not the same."
            if self.vector_type == "3D":
                assert self.W.interp_method == "cgrid_velocity", "Interpolation methods of U and W are not the same."
                assert self._check_grid_dimensions(U.grid, W.grid), "Dimensions of U and W are not the same."

    @staticmethod
    def _check_grid_dimensions(grid1, grid2):
        return (
            np.allclose(grid1.lon, grid2.lon)
            and np.allclose(grid1.lat, grid2.lat)
            and np.allclose(grid1.depth, grid2.depth)
            and np.allclose(grid1.time_full, grid2.time_full)
        )

    def dist(self, lon1, lon2, lat1, lat2, mesh, lat):
        if mesh == "spherical":
            rad = np.pi / 180.0
            deg2m = 1852 * 60.0
            return np.sqrt(((lon2 - lon1) * deg2m * math.cos(rad * lat)) ** 2 + ((lat2 - lat1) * deg2m) ** 2)
        else:
            return np.sqrt((lon2 - lon1) ** 2 + (lat2 - lat1) ** 2)

    def jacobian(self, xsi, eta, px, py):
        dphidxsi = [eta - 1, 1 - eta, eta, -eta]
        dphideta = [xsi - 1, -xsi, xsi, 1 - xsi]

        dxdxsi = np.dot(px, dphidxsi)
        dxdeta = np.dot(px, dphideta)
        dydxsi = np.dot(py, dphidxsi)
        dydeta = np.dot(py, dphideta)
        jac = dxdxsi * dydeta - dxdeta * dydxsi
        return jac

    def spatial_c_grid_interpolation2D(self, ti, z, y, x, time, particle=None, applyConversion=True):
        grid = self.U.grid
        (xsi, eta, zeta, xi, yi, zi) = self.U.search_indices(x, y, z, ti, time, particle=particle)

        if grid.gtype in [GridType.RectilinearSGrid, GridType.RectilinearZGrid]:
            px = np.array([grid.lon[xi], grid.lon[xi + 1], grid.lon[xi + 1], grid.lon[xi]])
            py = np.array([grid.lat[yi], grid.lat[yi], grid.lat[yi + 1], grid.lat[yi + 1]])
        else:
            px = np.array([grid.lon[yi, xi], grid.lon[yi, xi + 1], grid.lon[yi + 1, xi + 1], grid.lon[yi + 1, xi]])
            py = np.array([grid.lat[yi, xi], grid.lat[yi, xi + 1], grid.lat[yi + 1, xi + 1], grid.lat[yi + 1, xi]])

        if grid.mesh == "spherical":
            px[0] = px[0] + 360 if px[0] < x - 225 else px[0]
            px[0] = px[0] - 360 if px[0] > x + 225 else px[0]
            px[1:] = np.where(px[1:] - px[0] > 180, px[1:] - 360, px[1:])
            px[1:] = np.where(-px[1:] + px[0] > 180, px[1:] + 360, px[1:])
        xx = (1 - xsi) * (1 - eta) * px[0] + xsi * (1 - eta) * px[1] + xsi * eta * px[2] + (1 - xsi) * eta * px[3]
        assert abs(xx - x) < 1e-4
        c1 = self.dist(px[0], px[1], py[0], py[1], grid.mesh, np.dot(i_u.phi2D_lin(xsi, 0.0), py))
        c2 = self.dist(px[1], px[2], py[1], py[2], grid.mesh, np.dot(i_u.phi2D_lin(1.0, eta), py))
        c3 = self.dist(px[2], px[3], py[2], py[3], grid.mesh, np.dot(i_u.phi2D_lin(xsi, 1.0), py))
        c4 = self.dist(px[3], px[0], py[3], py[0], grid.mesh, np.dot(i_u.phi2D_lin(0.0, eta), py))
        if grid.zdim == 1:
            if self.gridindexingtype == "nemo":
                U0 = self.U.data[ti, yi + 1, xi] * c4
                U1 = self.U.data[ti, yi + 1, xi + 1] * c2
                V0 = self.V.data[ti, yi, xi + 1] * c1
                V1 = self.V.data[ti, yi + 1, xi + 1] * c3
<<<<<<< HEAD
            elif self.gridindexingtype in ["mitgcm", "croco"]:
=======
            elif self.gridindexingtype == "mitgcm":
>>>>>>> fcb5c961
                U0 = self.U.data[ti, yi, xi] * c4
                U1 = self.U.data[ti, yi, xi + 1] * c2
                V0 = self.V.data[ti, yi, xi] * c1
                V1 = self.V.data[ti, yi + 1, xi] * c3
        else:
            if self.gridindexingtype == "nemo":
                U0 = self.U.data[ti, zi, yi + 1, xi] * c4
                U1 = self.U.data[ti, zi, yi + 1, xi + 1] * c2
                V0 = self.V.data[ti, zi, yi, xi + 1] * c1
                V1 = self.V.data[ti, zi, yi + 1, xi + 1] * c3
<<<<<<< HEAD
            elif self.gridindexingtype in ["mitgcm", "croco"]:
=======
            elif self.gridindexingtype == "mitgcm":
>>>>>>> fcb5c961
                U0 = self.U.data[ti, zi, yi, xi] * c4
                U1 = self.U.data[ti, zi, yi, xi + 1] * c2
                V0 = self.V.data[ti, zi, yi, xi] * c1
                V1 = self.V.data[ti, zi, yi + 1, xi] * c3
        U = (1 - xsi) * U0 + xsi * U1
        V = (1 - eta) * V0 + eta * V1
        rad = np.pi / 180.0
        deg2m = 1852 * 60.0
        if applyConversion:
            meshJac = (deg2m * deg2m * math.cos(rad * y)) if grid.mesh == "spherical" else 1
        else:
            meshJac = deg2m if grid.mesh == "spherical" else 1

        jac = self.jacobian(xsi, eta, px, py) * meshJac

        u = (
            (-(1 - eta) * U - (1 - xsi) * V) * px[0]
            + ((1 - eta) * U - xsi * V) * px[1]
            + (eta * U + xsi * V) * px[2]
            + (-eta * U + (1 - xsi) * V) * px[3]
        ) / jac
        v = (
            (-(1 - eta) * U - (1 - xsi) * V) * py[0]
            + ((1 - eta) * U - xsi * V) * py[1]
            + (eta * U + xsi * V) * py[2]
            + (-eta * U + (1 - xsi) * V) * py[3]
        ) / jac
        if isinstance(u, da.core.Array):
            u = u.compute()
            v = v.compute()
        return (u, v)

    def spatial_c_grid_interpolation3D_full(self, ti, z, y, x, time, particle=None):
        grid = self.U.grid
        (xsi, eta, zet, xi, yi, zi) = self.U.search_indices(x, y, z, ti, time, particle=particle)

        if grid.gtype in [GridType.RectilinearSGrid, GridType.RectilinearZGrid]:
            px = np.array([grid.lon[xi], grid.lon[xi + 1], grid.lon[xi + 1], grid.lon[xi]])
            py = np.array([grid.lat[yi], grid.lat[yi], grid.lat[yi + 1], grid.lat[yi + 1]])
        else:
            px = np.array([grid.lon[yi, xi], grid.lon[yi, xi + 1], grid.lon[yi + 1, xi + 1], grid.lon[yi + 1, xi]])
            py = np.array([grid.lat[yi, xi], grid.lat[yi, xi + 1], grid.lat[yi + 1, xi + 1], grid.lat[yi + 1, xi]])

        if grid.mesh == "spherical":
            px[0] = px[0] + 360 if px[0] < x - 225 else px[0]
            px[0] = px[0] - 360 if px[0] > x + 225 else px[0]
            px[1:] = np.where(px[1:] - px[0] > 180, px[1:] - 360, px[1:])
            px[1:] = np.where(-px[1:] + px[0] > 180, px[1:] + 360, px[1:])
        xx = (1 - xsi) * (1 - eta) * px[0] + xsi * (1 - eta) * px[1] + xsi * eta * px[2] + (1 - xsi) * eta * px[3]
        assert abs(xx - x) < 1e-4

        px = np.concatenate((px, px))
        py = np.concatenate((py, py))
        if grid.z4d:
            pz = np.array(
                [
                    grid.depth[0, zi, yi, xi],
                    grid.depth[0, zi, yi, xi + 1],
                    grid.depth[0, zi, yi + 1, xi + 1],
                    grid.depth[0, zi, yi + 1, xi],
                    grid.depth[0, zi + 1, yi, xi],
                    grid.depth[0, zi + 1, yi, xi + 1],
                    grid.depth[0, zi + 1, yi + 1, xi + 1],
                    grid.depth[0, zi + 1, yi + 1, xi],
                ]
            )
        else:
            pz = np.array(
                [
                    grid.depth[zi, yi, xi],
                    grid.depth[zi, yi, xi + 1],
                    grid.depth[zi, yi + 1, xi + 1],
                    grid.depth[zi, yi + 1, xi],
                    grid.depth[zi + 1, yi, xi],
                    grid.depth[zi + 1, yi, xi + 1],
                    grid.depth[zi + 1, yi + 1, xi + 1],
                    grid.depth[zi + 1, yi + 1, xi],
                ]
            )

        u0 = self.U.data[ti, zi, yi + 1, xi]
        u1 = self.U.data[ti, zi, yi + 1, xi + 1]
        v0 = self.V.data[ti, zi, yi, xi + 1]
        v1 = self.V.data[ti, zi, yi + 1, xi + 1]
        w0 = self.W.data[ti, zi, yi + 1, xi + 1]
        w1 = self.W.data[ti, zi + 1, yi + 1, xi + 1]

        U0 = u0 * i_u.jacobian3D_lin_face(px, py, pz, 0, eta, zet, "zonal", grid.mesh)
        U1 = u1 * i_u.jacobian3D_lin_face(px, py, pz, 1, eta, zet, "zonal", grid.mesh)
        V0 = v0 * i_u.jacobian3D_lin_face(px, py, pz, xsi, 0, zet, "meridional", grid.mesh)
        V1 = v1 * i_u.jacobian3D_lin_face(px, py, pz, xsi, 1, zet, "meridional", grid.mesh)
        W0 = w0 * i_u.jacobian3D_lin_face(px, py, pz, xsi, eta, 0, "vertical", grid.mesh)
        W1 = w1 * i_u.jacobian3D_lin_face(px, py, pz, xsi, eta, 1, "vertical", grid.mesh)

        # Computing fluxes in half left hexahedron -> flux_u05
        xx = [
            px[0],
            (px[0] + px[1]) / 2,
            (px[2] + px[3]) / 2,
            px[3],
            px[4],
            (px[4] + px[5]) / 2,
            (px[6] + px[7]) / 2,
            px[7],
        ]
        yy = [
            py[0],
            (py[0] + py[1]) / 2,
            (py[2] + py[3]) / 2,
            py[3],
            py[4],
            (py[4] + py[5]) / 2,
            (py[6] + py[7]) / 2,
            py[7],
        ]
        zz = [
            pz[0],
            (pz[0] + pz[1]) / 2,
            (pz[2] + pz[3]) / 2,
            pz[3],
            pz[4],
            (pz[4] + pz[5]) / 2,
            (pz[6] + pz[7]) / 2,
            pz[7],
        ]
        flux_u0 = u0 * i_u.jacobian3D_lin_face(xx, yy, zz, 0, 0.5, 0.5, "zonal", grid.mesh)
        flux_v0_halfx = v0 * i_u.jacobian3D_lin_face(xx, yy, zz, 0.5, 0, 0.5, "meridional", grid.mesh)
        flux_v1_halfx = v1 * i_u.jacobian3D_lin_face(xx, yy, zz, 0.5, 1, 0.5, "meridional", grid.mesh)
        flux_w0_halfx = w0 * i_u.jacobian3D_lin_face(xx, yy, zz, 0.5, 0.5, 0, "vertical", grid.mesh)
        flux_w1_halfx = w1 * i_u.jacobian3D_lin_face(xx, yy, zz, 0.5, 0.5, 1, "vertical", grid.mesh)
        flux_u05 = flux_u0 + flux_v0_halfx - flux_v1_halfx + flux_w0_halfx - flux_w1_halfx

        # Computing fluxes in half front hexahedron -> flux_v05
        xx = [
            px[0],
            px[1],
            (px[1] + px[2]) / 2,
            (px[0] + px[3]) / 2,
            px[4],
            px[5],
            (px[5] + px[6]) / 2,
            (px[4] + px[7]) / 2,
        ]
        yy = [
            py[0],
            py[1],
            (py[1] + py[2]) / 2,
            (py[0] + py[3]) / 2,
            py[4],
            py[5],
            (py[5] + py[6]) / 2,
            (py[4] + py[7]) / 2,
        ]
        zz = [
            pz[0],
            pz[1],
            (pz[1] + pz[2]) / 2,
            (pz[0] + pz[3]) / 2,
            pz[4],
            pz[5],
            (pz[5] + pz[6]) / 2,
            (pz[4] + pz[7]) / 2,
        ]
        flux_u0_halfy = u0 * i_u.jacobian3D_lin_face(xx, yy, zz, 0, 0.5, 0.5, "zonal", grid.mesh)
        flux_u1_halfy = u1 * i_u.jacobian3D_lin_face(xx, yy, zz, 1, 0.5, 0.5, "zonal", grid.mesh)
        flux_v0 = v0 * i_u.jacobian3D_lin_face(xx, yy, zz, 0.5, 0, 0.5, "meridional", grid.mesh)
        flux_w0_halfy = w0 * i_u.jacobian3D_lin_face(xx, yy, zz, 0.5, 0.5, 0, "vertical", grid.mesh)
        flux_w1_halfy = w1 * i_u.jacobian3D_lin_face(xx, yy, zz, 0.5, 0.5, 1, "vertical", grid.mesh)
        flux_v05 = flux_u0_halfy - flux_u1_halfy + flux_v0 + flux_w0_halfy - flux_w1_halfy

        # Computing fluxes in half lower hexahedron -> flux_w05
        xx = [
            px[0],
            px[1],
            px[2],
            px[3],
            (px[0] + px[4]) / 2,
            (px[1] + px[5]) / 2,
            (px[2] + px[6]) / 2,
            (px[3] + px[7]) / 2,
        ]
        yy = [
            py[0],
            py[1],
            py[2],
            py[3],
            (py[0] + py[4]) / 2,
            (py[1] + py[5]) / 2,
            (py[2] + py[6]) / 2,
            (py[3] + py[7]) / 2,
        ]
        zz = [
            pz[0],
            pz[1],
            pz[2],
            pz[3],
            (pz[0] + pz[4]) / 2,
            (pz[1] + pz[5]) / 2,
            (pz[2] + pz[6]) / 2,
            (pz[3] + pz[7]) / 2,
        ]
        flux_u0_halfz = u0 * i_u.jacobian3D_lin_face(xx, yy, zz, 0, 0.5, 0.5, "zonal", grid.mesh)
        flux_u1_halfz = u1 * i_u.jacobian3D_lin_face(xx, yy, zz, 1, 0.5, 0.5, "zonal", grid.mesh)
        flux_v0_halfz = v0 * i_u.jacobian3D_lin_face(xx, yy, zz, 0.5, 0, 0.5, "meridional", grid.mesh)
        flux_v1_halfz = v1 * i_u.jacobian3D_lin_face(xx, yy, zz, 0.5, 1, 0.5, "meridional", grid.mesh)
        flux_w0 = w0 * i_u.jacobian3D_lin_face(xx, yy, zz, 0.5, 0.5, 0, "vertical", grid.mesh)
        flux_w05 = flux_u0_halfz - flux_u1_halfz + flux_v0_halfz - flux_v1_halfz + flux_w0

        surf_u05 = i_u.jacobian3D_lin_face(px, py, pz, 0.5, 0.5, 0.5, "zonal", grid.mesh)
        jac_u05 = i_u.jacobian3D_lin_face(px, py, pz, 0.5, eta, zet, "zonal", grid.mesh)
        U05 = flux_u05 / surf_u05 * jac_u05

        surf_v05 = i_u.jacobian3D_lin_face(px, py, pz, 0.5, 0.5, 0.5, "meridional", grid.mesh)
        jac_v05 = i_u.jacobian3D_lin_face(px, py, pz, xsi, 0.5, zet, "meridional", grid.mesh)
        V05 = flux_v05 / surf_v05 * jac_v05

        surf_w05 = i_u.jacobian3D_lin_face(px, py, pz, 0.5, 0.5, 0.5, "vertical", grid.mesh)
        jac_w05 = i_u.jacobian3D_lin_face(px, py, pz, xsi, eta, 0.5, "vertical", grid.mesh)
        W05 = flux_w05 / surf_w05 * jac_w05

        jac = i_u.jacobian3D_lin(px, py, pz, xsi, eta, zet, grid.mesh)
        dxsidt = i_u.interpolate(i_u.phi1D_quad, [U0, U05, U1], xsi) / jac
        detadt = i_u.interpolate(i_u.phi1D_quad, [V0, V05, V1], eta) / jac
        dzetdt = i_u.interpolate(i_u.phi1D_quad, [W0, W05, W1], zet) / jac

        dphidxsi, dphideta, dphidzet = i_u.dphidxsi3D_lin(xsi, eta, zet)

        u = np.dot(dphidxsi, px) * dxsidt + np.dot(dphideta, px) * detadt + np.dot(dphidzet, px) * dzetdt
        v = np.dot(dphidxsi, py) * dxsidt + np.dot(dphideta, py) * detadt + np.dot(dphidzet, py) * dzetdt
        w = np.dot(dphidxsi, pz) * dxsidt + np.dot(dphideta, pz) * detadt + np.dot(dphidzet, pz) * dzetdt

        if isinstance(u, da.core.Array):
            u = u.compute()
            v = v.compute()
            w = w.compute()
        return (u, v, w)

    def spatial_c_grid_interpolation3D(self, ti, z, y, x, time, particle=None, applyConversion=True):
        """Perform C grid interpolation in 3D. ::

            +---+---+---+
            |   |V1 |   |
            +---+---+---+
            |U0 |   |U1 |
            +---+---+---+
            |   |V0 |   |
            +---+---+---+

        The interpolation is done in the following by
        interpolating linearly U depending on the longitude coordinate and
        interpolating linearly V depending on the latitude coordinate.
        Curvilinear grids are treated properly, since the element is projected to a rectilinear parent element.
        """
        if self.U.grid.gtype in [GridType.RectilinearSGrid, GridType.CurvilinearSGrid]:
            (u, v, w) = self.spatial_c_grid_interpolation3D_full(ti, z, y, x, time, particle=particle)
        else:
            if self.gridindexingtype == "croco":
                z = z / self.fieldset.H.eval(time, 0, y, x, particle=particle, applyConversion=False)
            (u, v) = self.spatial_c_grid_interpolation2D(ti, z, y, x, time, particle=particle)
            w = self.W.eval(time, z, y, x, particle=particle, applyConversion=False)
            if applyConversion:
                w = self.W.units.to_target(w, x, y, z)
        return (u, v, w)

    def _is_land2D(self, di, yi, xi):
        if self.U.data.ndim == 3:
            if di < np.shape(self.U.data)[0]:
                return np.isclose(self.U.data[di, yi, xi], 0.0) and np.isclose(self.V.data[di, yi, xi], 0.0)
            else:
                return True
        else:
            if di < self.U.grid.zdim and yi < np.shape(self.U.data)[-2] and xi < np.shape(self.U.data)[-1]:
                return np.isclose(self.U.data[0, di, yi, xi], 0.0) and np.isclose(self.V.data[0, di, yi, xi], 0.0)
            else:
                return True

    def spatial_slip_interpolation(self, ti, z, y, x, time, particle=None, applyConversion=True):
        (xsi, eta, zeta, xi, yi, zi) = self.U.search_indices(x, y, z, ti, time, particle=particle)
        di = ti if self.U.grid.zdim == 1 else zi  # general third dimension

        f_u, f_v, f_w = 1, 1, 1
        if (
            self._is_land2D(di, yi, xi)
            and self._is_land2D(di, yi, xi + 1)
            and self._is_land2D(di + 1, yi, xi)
            and self._is_land2D(di + 1, yi, xi + 1)
            and eta > 0
        ):
            if self.U.interp_method == "partialslip":
                f_u = f_u * (0.5 + 0.5 * eta) / eta
                if self.vector_type == "3D":
                    f_w = f_w * (0.5 + 0.5 * eta) / eta
            elif self.U.interp_method == "freeslip":
                f_u = f_u / eta
                if self.vector_type == "3D":
                    f_w = f_w / eta
        if (
            self._is_land2D(di, yi + 1, xi)
            and self._is_land2D(di, yi + 1, xi + 1)
            and self._is_land2D(di + 1, yi + 1, xi)
            and self._is_land2D(di + 1, yi + 1, xi + 1)
            and eta < 1
        ):
            if self.U.interp_method == "partialslip":
                f_u = f_u * (1 - 0.5 * eta) / (1 - eta)
                if self.vector_type == "3D":
                    f_w = f_w * (1 - 0.5 * eta) / (1 - eta)
            elif self.U.interp_method == "freeslip":
                f_u = f_u / (1 - eta)
                if self.vector_type == "3D":
                    f_w = f_w / (1 - eta)
        if (
            self._is_land2D(di, yi, xi)
            and self._is_land2D(di, yi + 1, xi)
            and self._is_land2D(di + 1, yi, xi)
            and self._is_land2D(di + 1, yi + 1, xi)
            and xsi > 0
        ):
            if self.U.interp_method == "partialslip":
                f_v = f_v * (0.5 + 0.5 * xsi) / xsi
                if self.vector_type == "3D":
                    f_w = f_w * (0.5 + 0.5 * xsi) / xsi
            elif self.U.interp_method == "freeslip":
                f_v = f_v / xsi
                if self.vector_type == "3D":
                    f_w = f_w / xsi
        if (
            self._is_land2D(di, yi, xi + 1)
            and self._is_land2D(di, yi + 1, xi + 1)
            and self._is_land2D(di + 1, yi, xi + 1)
            and self._is_land2D(di + 1, yi + 1, xi + 1)
            and xsi < 1
        ):
            if self.U.interp_method == "partialslip":
                f_v = f_v * (1 - 0.5 * xsi) / (1 - xsi)
                if self.vector_type == "3D":
                    f_w = f_w * (1 - 0.5 * xsi) / (1 - xsi)
            elif self.U.interp_method == "freeslip":
                f_v = f_v / (1 - xsi)
                if self.vector_type == "3D":
                    f_w = f_w / (1 - xsi)
        if self.U.grid.zdim > 1:
            if (
                self._is_land2D(di, yi, xi)
                and self._is_land2D(di, yi, xi + 1)
                and self._is_land2D(di, yi + 1, xi)
                and self._is_land2D(di, yi + 1, xi + 1)
                and zeta > 0
            ):
                if self.U.interp_method == "partialslip":
                    f_u = f_u * (0.5 + 0.5 * zeta) / zeta
                    f_v = f_v * (0.5 + 0.5 * zeta) / zeta
                elif self.U.interp_method == "freeslip":
                    f_u = f_u / zeta
                    f_v = f_v / zeta
            if (
                self._is_land2D(di + 1, yi, xi)
                and self._is_land2D(di + 1, yi, xi + 1)
                and self._is_land2D(di + 1, yi + 1, xi)
                and self._is_land2D(di + 1, yi + 1, xi + 1)
                and zeta < 1
            ):
                if self.U.interp_method == "partialslip":
                    f_u = f_u * (1 - 0.5 * zeta) / (1 - zeta)
                    f_v = f_v * (1 - 0.5 * zeta) / (1 - zeta)
                elif self.U.interp_method == "freeslip":
                    f_u = f_u / (1 - zeta)
                    f_v = f_v / (1 - zeta)

        u = f_u * self.U.eval(time, z, y, x, particle, applyConversion=applyConversion)
        v = f_v * self.V.eval(time, z, y, x, particle, applyConversion=applyConversion)
        if self.vector_type == "3D":
            w = f_w * self.W.eval(time, z, y, x, particle, applyConversion=applyConversion)
            return u, v, w
        else:
            return u, v

    def eval(self, time, z, y, x, particle=None, applyConversion=True):
        if self.U.interp_method not in ["cgrid_velocity", "partialslip", "freeslip"]:
            u = self.U.eval(time, z, y, x, particle=particle, applyConversion=False)
            v = self.V.eval(time, z, y, x, particle=particle, applyConversion=False)
            if applyConversion:
                u = self.U.units.to_target(u, x, y, z)
                v = self.V.units.to_target(v, x, y, z)
<<<<<<< HEAD
            if "3D" in self.vector_type:
=======
            if self.vector_type == "3D":
>>>>>>> fcb5c961
                w = self.W.eval(time, z, y, x, particle=particle, applyConversion=False)
                if applyConversion:
                    w = self.W.units.to_target(w, x, y, z)
                return (u, v, w)
            else:
                return (u, v)
        else:
            interp = {
                "cgrid_velocity": {
                    "2D": self.spatial_c_grid_interpolation2D,
                    "3D": self.spatial_c_grid_interpolation3D,
                },
                "partialslip": {"2D": self.spatial_slip_interpolation, "3D": self.spatial_slip_interpolation},
                "freeslip": {"2D": self.spatial_slip_interpolation, "3D": self.spatial_slip_interpolation},
            }
            grid = self.U.grid
            (ti, periods) = self.U.time_index(time)
            time -= periods * (grid.time_full[-1] - grid.time_full[0])
            if ti < grid.tdim - 1 and time > grid.time[ti]:
                t0 = grid.time[ti]
                t1 = grid.time[ti + 1]
<<<<<<< HEAD
                if "3D" in self.vector_type:
=======
                if self.vector_type == "3D":
>>>>>>> fcb5c961
                    (u0, v0, w0) = interp[self.U.interp_method]["3D"](
                        ti, z, y, x, time, particle=particle, applyConversion=applyConversion
                    )
                    (u1, v1, w1) = interp[self.U.interp_method]["3D"](
                        ti + 1, z, y, x, time, particle=particle, applyConversion=applyConversion
                    )
                    w = w0 + (w1 - w0) * ((time - t0) / (t1 - t0))
                else:
                    (u0, v0) = interp[self.U.interp_method]["2D"](
                        ti, z, y, x, time, particle=particle, applyConversion=applyConversion
                    )
                    (u1, v1) = interp[self.U.interp_method]["2D"](
                        ti + 1, z, y, x, time, particle=particle, applyConversion=applyConversion
                    )
                u = u0 + (u1 - u0) * ((time - t0) / (t1 - t0))
                v = v0 + (v1 - v0) * ((time - t0) / (t1 - t0))
<<<<<<< HEAD
                if "3D" in self.vector_type:
=======
                if self.vector_type == "3D":
>>>>>>> fcb5c961
                    return (u, v, w)
                else:
                    return (u, v)
            else:
                # Skip temporal interpolation if time is outside
                # of the defined time range or if we have hit an
                # exact value in the time array.
<<<<<<< HEAD
                if "3D" in self.vector_type:
=======
                if self.vector_type == "3D":
>>>>>>> fcb5c961
                    return interp[self.U.interp_method]["3D"](
                        ti, z, y, x, grid.time[ti], particle=particle, applyConversion=applyConversion
                    )
                else:
                    return interp[self.U.interp_method]["2D"](
                        ti, z, y, x, grid.time[ti], particle=particle, applyConversion=applyConversion
                    )

    def __getitem__(self, key):
        try:
            if _isParticle(key):
                return self.eval(key.time, key.depth, key.lat, key.lon, key)
            else:
                return self.eval(*key)
        except tuple(AllParcelsErrorCodes.keys()) as error:
            return _deal_with_errors(error, key, vector_type=self.vector_type)

    def ccode_eval(self, varU, varV, varW, U, V, W, t, z, y, x):
        ccode_str = ""
<<<<<<< HEAD
        if "3D" in self.vector_type:
=======
        if self.vector_type == "3D":
>>>>>>> fcb5c961
            ccode_str = (
                f"temporal_interpolationUVW({x}, {y}, {z}, {t}, {U.ccode_name}, {V.ccode_name}, {W.ccode_name}, "
                + "&particles->xi[pnum*ngrid], &particles->yi[pnum*ngrid], &particles->zi[pnum*ngrid], &particles->ti[pnum*ngrid],"
                + f"&{varU}, &{varV}, &{varW}, {U.interp_method.upper()}, {U.gridindexingtype.upper()})"
            )
        else:
            ccode_str = (
                f"temporal_interpolationUV({x}, {y}, {z}, {t}, {U.ccode_name}, {V.ccode_name}, "
                + "&particles->xi[pnum*ngrid], &particles->yi[pnum*ngrid], &particles->zi[pnum*ngrid], &particles->ti[pnum*ngrid],"
                + f" &{varU}, &{varV}, {U.interp_method.upper()}, {U.gridindexingtype.upper()})"
            )
        return ccode_str


class DeferredArray:
    """Class used for throwing error when Field.data is not read in deferred loading mode."""

    data_shape = ()

    def __init__(self):
        self.data_shape = (1,)

    def compute_shape(self, xdim, ydim, zdim, tdim, tslices):
        if zdim == 1 and tdim == 1:
            self.data_shape = (tslices, 1, ydim, xdim)
        elif zdim > 1 or tdim > 1:
            if zdim > 1:
                self.data_shape = (1, zdim, ydim, xdim)
            else:
                self.data_shape = (max(tdim, tslices), 1, ydim, xdim)
        else:
            self.data_shape = (tdim, zdim, ydim, xdim)
        return self.data_shape

    def __getitem__(self, key):
        raise RuntimeError(
            "Field is in deferred_load mode, so can't be accessed. Use .computeTimeChunk() method to force loading of data"
        )


class NestedField(list):
    """NestedField is a class that allows for interpolation of fields on different grids of potentially varying resolution.

    The NestedField class is a list of Fields where the first Field that contains the particle within the domain is then used for interpolation.
    This induces that the order of the fields in the list matters.
    Each one it its turn, a field is interpolated: if the interpolation succeeds or if an error other
    than `ErrorOutOfBounds` is thrown, the function is stopped. Otherwise, next field is interpolated.
    NestedField returns an `ErrorOutOfBounds` only if last field is as well out of boundaries.
    NestedField is composed of either Fields or VectorFields.

    Parameters
    ----------
    name : str
        Name of the NestedField
    F : list of Field
        List of fields (order matters). F can be a scalar Field, a VectorField, or the zonal component (U) of the VectorField
    V : list of Field
        List of fields defining the meridional component of a VectorField, if F is the zonal component. (default: None)
    W : list of Field
        List of fields defining the vertical component of a VectorField, if F and V are the zonal and meridional components (default: None)


    Examples
    --------
    See `here <../examples/tutorial_NestedFields.ipynb>`__
    for a detailed tutorial

    """

    def __init__(self, name, F, V=None, W=None):
        if V is None:
            if isinstance(F[0], VectorField):
                vector_type = F[0].vector_type
            for Fi in F:
                assert isinstance(Fi, Field) or (
                    isinstance(Fi, VectorField) and Fi.vector_type == vector_type
                ), "Components of a NestedField must be Field or VectorField"
                self.append(Fi)
        elif W is None:
            for i, Fi, Vi in zip(range(len(F)), F, V):
                assert isinstance(Fi, Field) and isinstance(
                    Vi, Field
                ), "F, and V components of a NestedField must be Field"
                self.append(VectorField(name + "_%d" % i, Fi, Vi))
        else:
            for i, Fi, Vi, Wi in zip(range(len(F)), F, V, W):
                assert (
                    isinstance(Fi, Field) and isinstance(Vi, Field) and isinstance(Wi, Field)
                ), "F, V and W components of a NestedField must be Field"
                self.append(VectorField(name + "_%d" % i, Fi, Vi, Wi))
        self.name = name

    def __getitem__(self, key):
        if isinstance(key, int):
            return list.__getitem__(self, key)
        else:
            for iField in range(len(self)):
                try:
                    if _isParticle(key):
                        val = list.__getitem__(self, iField).eval(key.time, key.depth, key.lat, key.lon, particle=None)
                    else:
                        val = list.__getitem__(self, iField).eval(*key)
                    break
                except tuple(AllParcelsErrorCodes.keys()) as error:
                    if iField == len(self) - 1:
                        vector_type = self[iField].vector_type if isinstance(self[iField], VectorField) else None
                        return _deal_with_errors(error, key, vector_type=vector_type)
                    else:
                        pass
            return val<|MERGE_RESOLUTION|>--- conflicted
+++ resolved
@@ -51,11 +51,7 @@
     else:
         raise RuntimeError(f"{error}. Error could not be handled because particle was not part of the Field Sampling.")
 
-<<<<<<< HEAD
     if vector_type and "3D" in vector_type:
-=======
-    if vector_type == "3D":
->>>>>>> fcb5c961
         return (0, 0, 0)
     elif vector_type == "2D":
         return (0, 0)
@@ -472,10 +468,7 @@
 
         netcdf_engine = kwargs.pop("netcdf_engine", "netcdf4")
         netcdf_decodewarning = kwargs.pop("netcdf_decodewarning", True)
-<<<<<<< HEAD
         gridindexingtype = kwargs.get("gridindexingtype", "nemo")
-=======
->>>>>>> fcb5c961
 
         indices = {} if indices is None else indices.copy()
         for ind in indices:
@@ -483,17 +476,10 @@
                 raise RuntimeError(f"Indices for {ind} can not be empty")
             assert np.min(indices[ind]) >= 0, (
                 "Negative indices are currently not allowed in Parcels. "
-<<<<<<< HEAD
                 + "This is related to the non-increasing dimension it could generate "
                 + "if the domain goes from lon[-4] to lon[6] for example. "
                 + "Please raise an issue on https://github.com/OceanParcels/parcels/issues "
                 + "if you would need such feature implemented."
-=======
-                "This is related to the non-increasing dimension it could generate "
-                "if the domain goes from lon[-4] to lon[6] for example. "
-                "Please raise an issue on https://github.com/OceanParcels/parcels/issues "
-                "if you would need such feature implemented."
->>>>>>> fcb5c961
             )
 
         interp_method = kwargs.pop("interp_method", "linear")
@@ -506,16 +492,12 @@
         _grid_fb_class = NetcdfFileBuffer
 
         with _grid_fb_class(
-<<<<<<< HEAD
             lonlat_filename,
             dimensions,
             indices,
             netcdf_engine,
             netcdf_decodewarning=netcdf_decodewarning,
             gridindexingtype=gridindexingtype,
-=======
-            lonlat_filename, dimensions, indices, netcdf_engine, netcdf_decodewarning=netcdf_decodewarning
->>>>>>> fcb5c961
         ) as filebuffer:
             lon, lat = filebuffer.lonlat
             indices = filebuffer.indices
@@ -531,10 +513,7 @@
                 netcdf_engine,
                 interp_method=interp_method,
                 netcdf_decodewarning=netcdf_decodewarning,
-<<<<<<< HEAD
                 gridindexingtype=gridindexingtype,
-=======
->>>>>>> fcb5c961
             ) as filebuffer:
                 filebuffer.name = filebuffer.parse_name(variable[1])
                 if dimensions["depth"] == "not_yet_set":
@@ -1208,11 +1187,7 @@
             if self.gridindexingtype == "nemo":
                 f0 = self.data[ti, zi, yi + 1, xi + 1]
                 f1 = self.data[ti, zi + 1, yi + 1, xi + 1]
-<<<<<<< HEAD
             elif self.gridindexingtype in ["mitgcm", "croco"]:
-=======
-            elif self.gridindexingtype == "mitgcm":
->>>>>>> fcb5c961
                 f0 = self.data[ti, zi, yi, xi]
                 f1 = self.data[ti, zi + 1, yi, xi]
             return (1 - zeta) * f0 + zeta * f1
@@ -1387,11 +1362,8 @@
         """
         (ti, periods) = self.time_index(time)
         time -= periods * (self.grid.time_full[-1] - self.grid.time_full[0])
-<<<<<<< HEAD
         if self.gridindexingtype == "croco" and self is not self.fieldset.H:
             z = z / self.fieldset.H.eval(time, 0, y, x, particle=particle, applyConversion=False)
-=======
->>>>>>> fcb5c961
         if ti < self.grid.tdim - 1 and time > self.grid.time[ti]:
             f0 = self.spatial_interpolation(ti, z, y, x, time, particle=particle)
             f1 = self.spatial_interpolation(ti + 1, z, y, x, time, particle=particle)
@@ -1593,11 +1565,7 @@
         if varname is None:
             varname = self.name
         # Derive name of 'depth' variable for NEMO convention
-<<<<<<< HEAD
-        vname_depth = "depth%s" % self.name.lower()
-=======
         vname_depth = f"depth{self.name.lower()}"
->>>>>>> fcb5c961
 
         # Create DataArray objects for file I/O
         if self.grid.gtype == GridType.RectilinearZGrid:
@@ -1733,16 +1701,12 @@
         self.U = U
         self.V = V
         self.W = W
-<<<<<<< HEAD
         if self.U.gridindexingtype == "croco" and self.W:
             self.vector_type = "3DSigma"
         elif self.W:
             self.vector_type = "3D"
         else:
             self.vector_type = "2D"
-=======
-        self.vector_type = "3D" if W else "2D"
->>>>>>> fcb5c961
         self.gridindexingtype = U.gridindexingtype
         if self.U.interp_method == "cgrid_velocity":
             assert self.V.interp_method == "cgrid_velocity", "Interpolation methods of U and V are not the same."
@@ -1807,11 +1771,7 @@
                 U1 = self.U.data[ti, yi + 1, xi + 1] * c2
                 V0 = self.V.data[ti, yi, xi + 1] * c1
                 V1 = self.V.data[ti, yi + 1, xi + 1] * c3
-<<<<<<< HEAD
             elif self.gridindexingtype in ["mitgcm", "croco"]:
-=======
-            elif self.gridindexingtype == "mitgcm":
->>>>>>> fcb5c961
                 U0 = self.U.data[ti, yi, xi] * c4
                 U1 = self.U.data[ti, yi, xi + 1] * c2
                 V0 = self.V.data[ti, yi, xi] * c1
@@ -1822,11 +1782,7 @@
                 U1 = self.U.data[ti, zi, yi + 1, xi + 1] * c2
                 V0 = self.V.data[ti, zi, yi, xi + 1] * c1
                 V1 = self.V.data[ti, zi, yi + 1, xi + 1] * c3
-<<<<<<< HEAD
             elif self.gridindexingtype in ["mitgcm", "croco"]:
-=======
-            elif self.gridindexingtype == "mitgcm":
->>>>>>> fcb5c961
                 U0 = self.U.data[ti, zi, yi, xi] * c4
                 U1 = self.U.data[ti, zi, yi, xi + 1] * c2
                 V0 = self.V.data[ti, zi, yi, xi] * c1
@@ -2211,11 +2167,7 @@
             if applyConversion:
                 u = self.U.units.to_target(u, x, y, z)
                 v = self.V.units.to_target(v, x, y, z)
-<<<<<<< HEAD
             if "3D" in self.vector_type:
-=======
-            if self.vector_type == "3D":
->>>>>>> fcb5c961
                 w = self.W.eval(time, z, y, x, particle=particle, applyConversion=False)
                 if applyConversion:
                     w = self.W.units.to_target(w, x, y, z)
@@ -2237,11 +2189,7 @@
             if ti < grid.tdim - 1 and time > grid.time[ti]:
                 t0 = grid.time[ti]
                 t1 = grid.time[ti + 1]
-<<<<<<< HEAD
                 if "3D" in self.vector_type:
-=======
-                if self.vector_type == "3D":
->>>>>>> fcb5c961
                     (u0, v0, w0) = interp[self.U.interp_method]["3D"](
                         ti, z, y, x, time, particle=particle, applyConversion=applyConversion
                     )
@@ -2258,11 +2206,7 @@
                     )
                 u = u0 + (u1 - u0) * ((time - t0) / (t1 - t0))
                 v = v0 + (v1 - v0) * ((time - t0) / (t1 - t0))
-<<<<<<< HEAD
                 if "3D" in self.vector_type:
-=======
-                if self.vector_type == "3D":
->>>>>>> fcb5c961
                     return (u, v, w)
                 else:
                     return (u, v)
@@ -2270,11 +2214,7 @@
                 # Skip temporal interpolation if time is outside
                 # of the defined time range or if we have hit an
                 # exact value in the time array.
-<<<<<<< HEAD
                 if "3D" in self.vector_type:
-=======
-                if self.vector_type == "3D":
->>>>>>> fcb5c961
                     return interp[self.U.interp_method]["3D"](
                         ti, z, y, x, grid.time[ti], particle=particle, applyConversion=applyConversion
                     )
@@ -2294,11 +2234,7 @@
 
     def ccode_eval(self, varU, varV, varW, U, V, W, t, z, y, x):
         ccode_str = ""
-<<<<<<< HEAD
         if "3D" in self.vector_type:
-=======
-        if self.vector_type == "3D":
->>>>>>> fcb5c961
             ccode_str = (
                 f"temporal_interpolationUVW({x}, {y}, {z}, {t}, {U.ccode_name}, {V.ccode_name}, {W.ccode_name}, "
                 + "&particles->xi[pnum*ngrid], &particles->yi[pnum*ngrid], &particles->zi[pnum*ngrid], &particles->ti[pnum*ngrid],"
