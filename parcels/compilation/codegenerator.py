--- conflicted
+++ resolved
@@ -284,12 +284,8 @@
         elif isinstance(node.value, VectorFieldNode):
             tmp = self.get_tmp()
             tmp2 = self.get_tmp()
-<<<<<<< HEAD
             tmp3 = self.get_tmp() if "3D" in node.value.obj.vector_type else None
             tmp4 = self.get_tmp() if "3DSigma" in node.value.obj.vector_type else None
-=======
-            tmp3 = self.get_tmp() if node.value.obj.vector_type == "3D" else None
->>>>>>> fcb5c961
             # Insert placeholder node for field eval ...
             self.stmt_stack += [VectorFieldEvalNode(node.value, node.slice, tmp, tmp2, tmp3, tmp4)]
             # .. and return the name of the temporary that will be populated
@@ -304,14 +300,9 @@
         elif isinstance(node.value, NestedVectorFieldNode):
             tmp = self.get_tmp()
             tmp2 = self.get_tmp()
-<<<<<<< HEAD
             tmp3 = self.get_tmp() if "3D" in list.__getitem__(node.value.obj, 0).vector_type else None
             tmp4 = self.get_tmp() if "3DSigma" in list.__getitem__(node.value.obj, 0).vector_type else None
             self.stmt_stack += [NestedVectorFieldEvalNode(node.value, node.slice, tmp, tmp2, tmp3, tmp4)]
-=======
-            tmp3 = self.get_tmp() if list.__getitem__(node.value.obj, 0).vector_type == "3D" else None
-            self.stmt_stack += [NestedVectorFieldEvalNode(node.value, node.slice, tmp, tmp2, tmp3)]
->>>>>>> fcb5c961
             if tmp3:
                 return ast.Tuple([ast.Name(id=tmp), ast.Name(id=tmp2), ast.Name(id=tmp3)], ast.Load())
             else:
@@ -379,12 +370,8 @@
             # get a temporary value to assign result to
             tmp1 = self.get_tmp()
             tmp2 = self.get_tmp()
-<<<<<<< HEAD
             tmp3 = self.get_tmp() if "3D" in node.func.field.obj.vector_type else None
             tmp4 = self.get_tmp() if "3DSigma" in node.func.field.obj.vector_type else None
-=======
-            tmp3 = self.get_tmp() if node.func.field.obj.vector_type == "3D" else None
->>>>>>> fcb5c961
             # whether to convert
             convert = True
             if "applyConversion" in node.keywords:
@@ -642,11 +629,7 @@
             self.array_vars += [node.targets[0].id]
         elif isinstance(node.value, ParticleXiYiZiTiAttributeNode):
             raise RuntimeError(
-<<<<<<< HEAD
-                f"Add index of the grid when using particle.{node.value.attr} " f"(e.g. particle.{node.value.attr}[0])."
-=======
                 f"Add index of the grid when using particle.{node.value.attr} (e.g. particle.{node.value.attr}[0])."
->>>>>>> fcb5c961
             )
         else:
             node.ccode = c.Assign(node.targets[0].ccode, node.value.ccode)
@@ -849,7 +832,6 @@
         self.visit(node.field)
         self.visit(node.args)
         args = self._check_FieldSamplingArguments(node.args.ccode)
-<<<<<<< HEAD
         statements_croco = []
         if "3DSigma" in node.field.obj.vector_type:
             statements_croco.append(
@@ -860,8 +842,6 @@
             )
             statements_croco.append(c.Statement(f"{node.var4} = {args[1]}/{node.var}"))
             args = (args[0], node.var4, args[2], args[3])
-=======
->>>>>>> fcb5c961
         ccode_eval = node.field.obj.ccode_eval(
             node.var, node.var2, node.var3, node.field.obj.U, node.field.obj.V, node.field.obj.W, *args
         )
@@ -871,20 +851,13 @@
             statements = [c.Statement(f"{node.var} *= {ccode_conv1}"), c.Statement(f"{node.var2} *= {ccode_conv2}")]
         else:
             statements = []
-<<<<<<< HEAD
         if node.convert and "3D" in node.field.obj.vector_type:
-=======
-        if node.convert and node.field.obj.vector_type == "3D":
->>>>>>> fcb5c961
             ccode_conv3 = node.field.obj.W.ccode_convert(*args)
             statements.append(c.Statement(f"{node.var3} *= {ccode_conv3}"))
         conv_stat = c.Block(statements)
         node.ccode = c.Block(
             [
-<<<<<<< HEAD
                 c.Block(statements_croco),
-=======
->>>>>>> fcb5c961
                 c.Assign("parcels_interp_state", ccode_eval),
                 c.Assign("particles->state[pnum]", "max(particles->state[pnum], parcels_interp_state)"),
                 conv_stat,
@@ -925,11 +898,7 @@
                 statements = [c.Statement(f"{node.var} *= {ccode_conv1}"), c.Statement(f"{node.var2} *= {ccode_conv2}")]
             else:
                 statements = []
-<<<<<<< HEAD
             if "3D" in fld.vector_type:
-=======
-            if fld.vector_type == "3D":
->>>>>>> fcb5c961
                 ccode_conv3 = fld.W.ccode_convert(*args)
                 statements.append(c.Statement(f"{node.var3} *= {ccode_conv3}"))
             cstat += [
