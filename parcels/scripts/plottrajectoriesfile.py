--- conflicted
+++ resolved
@@ -10,12 +10,9 @@
 from parcels.plotting import create_parcelsfig_axis
 from parcels.plotting import plotfield
 try:
-<<<<<<< HEAD
-=======
     if sys.platform == 'darwin' and sys.version_info[0] == 3:
         import matplotlib
         matplotlib.use("Agg")
->>>>>>> b98215fc
     import matplotlib.animation as animation
     from matplotlib import rc
 except:
