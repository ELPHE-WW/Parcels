from parcels.codegenerator import KernelGenerator, LoopGenerator
from parcels.compiler import get_cache_dir
from parcels.tools.error import ErrorCode, recovery_map as recovery_base_map
<<<<<<< HEAD
from parcels.field import FieldSamplingError, FieldSamplingError_Surface, Field, SummedField, NestedField
=======
from parcels.field import FieldOutOfBoundError, Field, SummedField, NestedField
>>>>>>> 76e9225a
from parcels.tools.loggers import logger
from parcels.kernels.advection import AdvectionRK4_3D
from os import path, remove
import numpy as np
import numpy.ctypeslib as npct
import time
from ctypes import c_int, c_float, c_double, c_void_p, byref
import _ctypes
from sys import platform, version_info
from ast import parse, FunctionDef, Module
import inspect
from copy import deepcopy
import re
from hashlib import md5
import math  # noqa
import random  # noqa


__all__ = ['Kernel']


re_indent = re.compile(r"^(\s+)")


def fix_indentation(string):
    """Fix indentation to allow in-lined kernel definitions"""
    lines = string.split('\n')
    indent = re_indent.match(lines[0])
    if indent:
        lines = [l.replace(indent.groups()[0], '', 1) for l in lines]
    return "\n".join(lines)


class Kernel(object):
    """Kernel object that encapsulates auto-generated code.

    :arg fieldset: FieldSet object providing the field information
    :arg ptype: PType object for the kernel particle

    Note: A Kernel is either created from a compiled <function ...> object
    or the necessary information (funcname, funccode, funcvars) is provided.
    The py_ast argument may be derived from the code string, but for
    concatenation, the merged AST plus the new header definition is required.
    """

    def __init__(self, fieldset, ptype, pyfunc=None, funcname=None,
                 funccode=None, py_ast=None, funcvars=None, c_include=""):
        self.fieldset = fieldset
        self.ptype = ptype
        self._lib = None

        # Derive meta information from pyfunc, if not given
        self.funcname = funcname or pyfunc.__name__
        if pyfunc is AdvectionRK4_3D:
            warning = False
            if isinstance(fieldset.W, Field) and fieldset.W.creation_log != 'from_nemo' and \
               fieldset.W._scaling_factor is not None and fieldset.W._scaling_factor > 0:
                warning = True
            if type(fieldset.W) in [SummedField, NestedField]:
                for f in fieldset.W:
                    if f.creation_log != 'from_nemo' and f._scaling_factor is not None and f._scaling_factor > 0:
                        warning = True
            if warning:
                logger.warning_once('Note that in AdvectionRK4_3D, vertical velocity is assumed positive towards increasing z.\n'
                                    '         If z increases downward and w is positive upward you can re-orient it downwards by setting fieldset.W.set_scaling_factor(-1.)')
        if funcvars is not None:
            self.funcvars = funcvars
        elif hasattr(pyfunc, '__code__'):
            self.funcvars = list(pyfunc.__code__.co_varnames)
        else:
            self.funcvars = None
        self.funccode = funccode or inspect.getsource(pyfunc.__code__)
        # Parse AST if it is not provided explicitly
        self.py_ast = py_ast or parse(fix_indentation(self.funccode)).body[0]
        if pyfunc is None:
            # Extract user context by inspecting the call stack
            stack = inspect.stack()
            try:
                user_ctx = stack[-1][0].f_globals
                user_ctx['math'] = globals()['math']
                user_ctx['random'] = globals()['random']
                user_ctx['ErrorCode'] = globals()['ErrorCode']
            except:
                logger.warning("Could not access user context when merging kernels")
                user_ctx = globals()
            finally:
                del stack  # Remove cyclic references
            # Compile and generate Python function from AST
            py_mod = Module(body=[self.py_ast])
            exec(compile(py_mod, "<ast>", "exec"), user_ctx)
            self.pyfunc = user_ctx[self.funcname]
        else:
            self.pyfunc = pyfunc

        if version_info[0] < 3:
            numkernelargs = len(inspect.getargspec(self.pyfunc).args)
        else:
            numkernelargs = len(inspect.getfullargspec(self.pyfunc).args)

        assert numkernelargs == 3, \
            'Since Parcels v2.0, kernels do only take 3 arguments: particle, fieldset, time !! AND !! Argument order in field interpolation is time, depth, lat, lon.'

        self.name = "%s%s" % (ptype.name, self.funcname)

        # Generate the kernel function and add the outer loop
        if self.ptype.uses_jit:
            kernelgen = KernelGenerator(fieldset, ptype)
            kernel_ccode = kernelgen.generate(deepcopy(self.py_ast),
                                              self.funcvars)
            self.field_args = kernelgen.field_args
            self.vector_field_args = kernelgen.vector_field_args
            fieldset = self.fieldset
            for f in self.vector_field_args.values():
                Wname = f.W.ccode_name if f.W else 'not_defined'
                for sF_name, sF_component in zip([f.U.ccode_name, f.V.ccode_name, Wname], ['U', 'V', 'W']):
                    if sF_name not in self.field_args:
                        if sF_name != 'not_defined':
                            self.field_args[sF_name] = getattr(f, sF_component)
            self.const_args = kernelgen.const_args
            loopgen = LoopGenerator(fieldset, ptype)
            if path.isfile(c_include):
                with open(c_include, 'r') as f:
                    c_include_str = f.read()
            else:
                c_include_str = c_include
            self.ccode = loopgen.generate(self.funcname, self.field_args, self.const_args,
                                          kernel_ccode, c_include_str)

            basename = path.join(get_cache_dir(), self._cache_key)
            self.src_file = "%s.c" % basename
            self.lib_file = "%s.%s" % (basename, 'dll' if platform == 'win32' else 'so')
            self.log_file = "%s.log" % basename

    def __del__(self):
        # Clean-up the in-memory dynamic linked libraries.
        # This is not really necessary, as these programs are not that large, but with the new random
        # naming scheme which is required on Windows OS'es to deal with updates to a Parcels' kernel.
        if self._lib is not None:
            _ctypes.FreeLibrary(self._lib._handle) if platform == 'win32' else _ctypes.dlclose(self._lib._handle)
            del self._lib
            self._lib = None
            if path.isfile(self.lib_file):
                [remove(s) for s in [self.src_file, self.lib_file, self.log_file]]

    @property
    def _cache_key(self):
        field_keys = "-".join(["%s:%s" % (name, field.units.__class__.__name__)
                               for name, field in self.field_args.items()])
        key = self.name + self.ptype._cache_key + field_keys + ('TIME:%f' % time.time())
        return md5(key.encode('utf-8')).hexdigest()

    def remove_lib(self):
        # Unload the currently loaded dynamic linked library to be secure
        if self._lib is not None:
            _ctypes.FreeLibrary(self._lib._handle) if platform == 'win32' else _ctypes.dlclose(self._lib._handle)
            del self._lib
            self._lib = None
        # If file already exists, pull new names. This is necessary on a Windows machine, because
        # Python's ctype does not deal in any sort of manner well with dynamic linked libraries on this OS.
        if path.isfile(self.lib_file):
            [remove(s) for s in [self.src_file, self.lib_file, self.log_file]]
            basename = path.join(get_cache_dir(), self._cache_key)
            self.src_file = "%s.c" % basename
            self.lib_file = "%s.%s" % (basename, 'dll' if platform == 'win32' else 'so')
            self.log_file = "%s.log" % basename

    def compile(self, compiler):
        """ Writes kernel code to file and compiles it."""
        with open(self.src_file, 'w') as f:
            f.write(self.ccode)
        compiler.compile(self.src_file, self.lib_file, self.log_file)
        logger.info("Compiled %s ==> %s" % (self.name, self.lib_file))

    def load_lib(self):
        self._lib = npct.load_library(self.lib_file, '.')
        self._function = self._lib.particle_loop

    def execute_jit(self, pset, endtime, dt):
        """Invokes JIT engine to perform the core update loop"""
        if len(pset.particles) > 0:
            assert pset.fieldset.gridset.size == len(pset.particles[0].xi), \
                'FieldSet has different amount of grids than Particle.xi. Have you added Fields after creating the ParticleSet?'
        for g in pset.fieldset.gridset.grids:
            g.cstruct = None  # This force to point newly the grids from Python to C
        # Make a copy of the transposed array to enforce
        # C-contiguous memory layout for JIT mode.
        for f in self.field_args.values():
            if not f.data.flags.c_contiguous:
                f.data = f.data.copy()
        for g in pset.fieldset.gridset.grids:
            if not g.depth.flags.c_contiguous:
                g.depth = g.depth.copy()
            if not g.lon.flags.c_contiguous:
                g.lon = g.lon.copy()
            if not g.lat.flags.c_contiguous:
                g.lat = g.lat.copy()
        fargs = [byref(f.ctypes_struct) for f in self.field_args.values()]
        fargs += [c_float(f) for f in self.const_args.values()]
        particle_data = pset._particle_data.ctypes.data_as(c_void_p)
        self._function(c_int(len(pset)), particle_data,
                       c_double(endtime), c_float(dt), *fargs)

    def execute_python(self, pset, endtime, dt):
        """Performs the core update loop via Python"""
        sign_dt = np.sign(dt)

        # back up variables in case of ErrorCode.Repeat
        p_var_back = {}

        for p in pset.particles:
            ptype = p.getPType()
            # Don't execute particles that aren't started yet
            sign_end_part = np.sign(endtime - p.time)
            if (sign_end_part != sign_dt) and (dt != 0):
                continue

            # Compute min/max dt for first timestep
            dt_pos = min(abs(p.dt), abs(endtime - p.time))
            while dt_pos > 1e-6 or dt == 0:
                for var in ptype.variables:
                    p_var_back[var.name] = getattr(p, var.name)
                try:
                    p.dt = sign_dt * dt_pos
                    res = self.pyfunc(p, pset.fieldset, p.time)
                except FieldOutOfBoundError as fse:
                    res = ErrorCode.ErrorOutOfBounds
                    p.exception = fse
                except FieldSamplingError_Surface as fse_z:
                    res = ErrorCode.ErrorThroughSurface
                    p.exception = fse_z
                except Exception as e:
                    res = ErrorCode.Error
                    p.exception = e

                # Update particle state for explicit returns
                if res is not None:
                    p.state = res

                # Handle particle time and time loop
                if res is None or res == ErrorCode.Success:
                    # Update time and repeat
                    p.time += sign_dt * dt_pos
                    dt_pos = min(abs(p.dt), abs(endtime - p.time))
                    if dt == 0:
                        break
                    continue
                else:
                    # Try again without time update
                    for var in ptype.variables:
                        if var.name not in ['dt', 'state']:
                            setattr(p, var.name, p_var_back[var.name])
                    dt_pos = min(abs(p.dt), abs(endtime - p.time))
                    break

    def execute(self, pset, endtime, dt, recovery=None, output_file=None):
        """Execute this Kernel over a ParticleSet for several timesteps"""

        def remove_deleted(pset):
            """Utility to remove all particles that signalled deletion"""
            indices = [i for i, p in enumerate(pset.particles)
                       if p.state in [ErrorCode.Delete]]
            if len(indices) > 0 and output_file is not None:
                output_file.write(pset[indices], endtime, deleted_only=True)
            pset.remove(indices)

        if recovery is None:
            recovery = {}
        recovery_map = recovery_base_map.copy()
        recovery_map.update(recovery)

        # Execute the kernel over the particle set
        if self.ptype.uses_jit:
            self.execute_jit(pset, endtime, dt)
        else:
            self.execute_python(pset, endtime, dt)

        # Remove all particles that signalled deletion
        remove_deleted(pset)

        # Identify particles that threw errors
        error_particles = [p for p in pset.particles
                           if p.state != ErrorCode.Success]
        while len(error_particles) > 0:
            # Apply recovery kernel
            for p in error_particles:
                if p.state == ErrorCode.Repeat:
                    p.state = ErrorCode.Success
                else:
                    recovery_kernel = recovery_map[p.state]
                    p.state = ErrorCode.Success
                    recovery_kernel(p, self.fieldset, p.time)

            # Remove all particles that signalled deletion
            remove_deleted(pset)

            # Execute core loop again to continue interrupted particles
            if self.ptype.uses_jit:
                self.execute_jit(pset, endtime, dt)
            else:
                self.execute_python(pset, endtime, dt)

            error_particles = [p for p in pset.particles
                               if p.state != ErrorCode.Success]

    def merge(self, kernel):
        funcname = self.funcname + kernel.funcname
        func_ast = FunctionDef(name=funcname, args=self.py_ast.args,
                               body=self.py_ast.body + kernel.py_ast.body,
                               decorator_list=[], lineno=1, col_offset=0)
        return Kernel(self.fieldset, self.ptype, pyfunc=None,
                      funcname=funcname, funccode=self.funccode + kernel.funccode,
                      py_ast=func_ast, funcvars=self.funcvars + kernel.funcvars)

    def __add__(self, kernel):
        if not isinstance(kernel, Kernel):
            kernel = Kernel(self.fieldset, self.ptype, pyfunc=kernel)
        return self.merge(kernel)

    def __radd__(self, kernel):
        if not isinstance(kernel, Kernel):
            kernel = Kernel(self.fieldset, self.ptype, pyfunc=kernel)
        return kernel.merge(self)<|MERGE_RESOLUTION|>--- conflicted
+++ resolved
@@ -1,11 +1,7 @@
 from parcels.codegenerator import KernelGenerator, LoopGenerator
 from parcels.compiler import get_cache_dir
 from parcels.tools.error import ErrorCode, recovery_map as recovery_base_map
-<<<<<<< HEAD
-from parcels.field import FieldSamplingError, FieldSamplingError_Surface, Field, SummedField, NestedField
-=======
-from parcels.field import FieldOutOfBoundError, Field, SummedField, NestedField
->>>>>>> 76e9225a
+from parcels.field import FieldOutOfBoundError, FieldOutOfBoundError_Surface, Field, SummedField, NestedField
 from parcels.tools.loggers import logger
 from parcels.kernels.advection import AdvectionRK4_3D
 from os import path, remove
@@ -233,7 +229,7 @@
                 except FieldOutOfBoundError as fse:
                     res = ErrorCode.ErrorOutOfBounds
                     p.exception = fse
-                except FieldSamplingError_Surface as fse_z:
+                except FieldOutOfBoundError_Surface as fse_z:
                     res = ErrorCode.ErrorThroughSurface
                     p.exception = fse_z
                 except Exception as e:
