--- conflicted
+++ resolved
@@ -5,12 +5,8 @@
 import math  # noqa
 import os
 import random  # noqa
-<<<<<<< HEAD
+import sys
 import textwrap
-=======
-import re
-import sys
->>>>>>> 13bcc14c
 import types
 from copy import deepcopy
 from ctypes import byref, c_double, c_int
@@ -180,11 +176,7 @@
         )
 
         # Parse AST if it is not provided explicitly
-<<<<<<< HEAD
-        self.py_ast = py_ast or parse(textwrap.dedent(self.funccode)).body[0]  # Dedent allows for in-lined kernel definitions
-=======
-        self.py_ast = py_ast or ast.parse(BaseKernel.fix_indentation(self.funccode)).body[0]
->>>>>>> 13bcc14c
+        self.py_ast = py_ast or ast.parse(textwrap.dedent(self.funccode)).body[0]  # Dedent allows for in-lined kernel definitions
         if pyfunc is None:
             # Extract user context by inspecting the call stack
             stack = inspect.stack()
