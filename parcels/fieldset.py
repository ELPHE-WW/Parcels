from parcels.field import Field, VectorField, SummedField, SummedVectorField, NestedField
from parcels.gridset import GridSet
from parcels.grid import Grid
from parcels.tools.loggers import logger
from parcels.tools.converters import TimeConverter
import numpy as np
from os import path
from glob import glob
from copy import deepcopy


__all__ = ['FieldSet']


class FieldSet(object):
    """FieldSet class that holds hydrodynamic data needed to execute particles

    :param U: :class:`parcels.field.Field` object for zonal velocity component
    :param V: :class:`parcels.field.Field` object for meridional velocity component
    :param fields: Dictionary of additional :class:`parcels.field.Field` objects
    """
    def __init__(self, U, V, fields=None):
        self.gridset = GridSet()
        if U:
            self.add_field(U, 'U')
            self.time_origin = self.U.grid.time_origin if isinstance(self.U, Field) else self.U[0].grid.time_origin
        if V:
            self.add_field(V, 'V')

        # Add additional fields as attributes
        if fields:
            for name, field in fields.items():
                self.add_field(field, name)

        self.compute_on_defer = None

    @staticmethod
    def checkvaliddimensionsdict(dims):
        for d in dims:
            if d not in ['lon', 'lat', 'depth', 'time']:
                raise NameError('%s is not a valid key in the dimensions dictionary' % d)

    @classmethod
    def from_data(cls, data, dimensions, transpose=False, mesh='spherical',
                  allow_time_extrapolation=None, time_periodic=False, **kwargs):
        """Initialise FieldSet object from raw data

        :param data: Dictionary mapping field names to numpy arrays.
               Note that at least a 'U' and 'V' numpy array need to be given, and that
               the built-in Advection kernels assume that U and V are in m/s

               1. If data shape is [xdim, ydim], [xdim, ydim, zdim], [xdim, ydim, tdim] or [xdim, ydim, zdim, tdim],
                  whichever is relevant for the dataset, use the flag transpose=True
               2. If data shape is [ydim, xdim], [zdim, ydim, xdim], [tdim, ydim, xdim] or [tdim, zdim, ydim, xdim],
                  use the flag transpose=False (default value)
               3. If data has any other shape, you first need to reorder it
        :param dimensions: Dictionary mapping field dimensions (lon,
               lat, depth, time) to numpy arrays.
               Note that dimensions can also be a dictionary of dictionaries if
               dimension names are different for each variable
               (e.g. dimensions['U'], dimensions['V'], etc).
        :param transpose: Boolean whether to transpose data on read-in
        :param mesh: String indicating the type of mesh coordinates and
               units used during velocity interpolation, see also https://nbviewer.jupyter.org/github/OceanParcels/parcels/blob/master/parcels/examples/tutorial_unitconverters.ipynb:

               1. spherical (default): Lat and lon in degree, with a
                  correction for zonal velocity U near the poles.
               2. flat: No conversion, lat/lon are assumed to be in m.
        :param allow_time_extrapolation: boolean whether to allow for extrapolation
               (i.e. beyond the last available time snapshot)
               Default is False if dimensions includes time, else True
        :param time_periodic: boolean whether to loop periodically over the time component of the FieldSet
               This flag overrides the allow_time_interpolation and sets it to False
        """

        fields = {}
        for name, datafld in data.items():
            # Use dimensions[name] if dimensions is a dict of dicts
            dims = dimensions[name] if name in dimensions else dimensions
            cls.checkvaliddimensionsdict(dims)

            if allow_time_extrapolation is None:
                allow_time_extrapolation = False if 'time' in dims else True

            lon = dims['lon']
            lat = dims['lat']
            depth = np.zeros(1, dtype=np.float32) if 'depth' not in dims else dims['depth']
            time = np.zeros(1, dtype=np.float64) if 'time' not in dims else dims['time']
            grid = Grid.create_grid(lon, lat, depth, time, time_origin=TimeConverter(), mesh=mesh)
            if 'creation_log' not in kwargs.keys():
                kwargs['creation_log'] = 'from_data'

            fields[name] = Field(name, datafld, grid=grid, transpose=transpose,
                                 allow_time_extrapolation=allow_time_extrapolation, time_periodic=time_periodic, **kwargs)
        u = fields.pop('U', None)
        v = fields.pop('V', None)
        return cls(u, v, fields=fields)

    def add_field(self, field, name=None):
        """Add a :class:`parcels.field.Field` object to the FieldSet

        :param field: :class:`parcels.field.Field` object to be added
        :param name: Name of the :class:`parcels.field.Field` object to be added
        """
        name = field.name if name is None else name
        if isinstance(field, SummedField):
            setattr(self, name, field)
            for fld in field:
                self.gridset.add_grid(fld)
                fld.fieldset = self
        elif isinstance(field, NestedField):
            setattr(self, name, field)
            for fld in field:
                setattr(self, fld.name, fld)
                self.gridset.add_grid(fld)
                fld.fieldset = self
        elif isinstance(field, list):
            raise NotImplementedError('FieldLists have been replaced by SummedFields. Use the + operator instead of []')
        else:
            setattr(self, name, field)
            self.gridset.add_grid(field)
            field.fieldset = self

    def add_vector_field(self, vfield):
        """Add a :class:`parcels.field.VectorField` object to the FieldSet

        :param vfield: :class:`parcels.field.VectorField` object to be added
        """
        setattr(self, vfield.name, vfield)
        vfield.fieldset = self
        if isinstance(vfield, NestedField):
            for f in vfield:
                setattr(self, f.name, f)
                f.fieldset = self

    def check_complete(self):
        assert self.U, 'FieldSet does not have a Field named "U"'
        assert self.V, 'FieldSet does not have a Field named "V"'
        for attr, value in vars(self).items():
            if type(value) is Field:
                assert value.name == attr, 'Field %s.name (%s) is not consistent' % (value.name, attr)

        for g in self.gridset.grids:
            g.check_zonal_periodic()
            if len(g.time) == 1:
                continue
            assert isinstance(g.time_origin, type(self.time_origin)), 'time origins of different grids must be have the same type'
            g.time = g.time + self.time_origin.reltime(g.time_origin)
            if g.defer_load:
                g.time_full = g.time_full + self.time_origin.reltime(g.time_origin)
            g.time_origin = self.time_origin
        if not hasattr(self, 'UV'):
            if isinstance(self.U, SummedField):
                self.add_vector_field(SummedVectorField('UV', self.U, self.V))
            elif isinstance(self.U, NestedField):
                self.add_vector_field(NestedField('UV', self.U, self.V))
            else:
                self.add_vector_field(VectorField('UV', self.U, self.V))
        if not hasattr(self, 'UVW') and hasattr(self, 'W'):
            if isinstance(self.U, SummedField):
                self.add_vector_field(SummedVectorField('UVW', self.U, self.V, self.W))
            elif isinstance(self.U, NestedField):
                self.add_vector_field(NestedField('UVW', self.U, self.V, self.W))
            else:
                self.add_vector_field(VectorField('UVW', self.U, self.V, self.W))

    @classmethod
    def parse_wildcards(cls, paths, filenames, var):
        if not isinstance(paths, list):
            paths = sorted(glob(str(paths)))
        if len(paths) == 0:
            notfound_paths = filenames[var] if type(filenames) is dict and var in filenames else filenames
            raise IOError("FieldSet files not found: %s" % str(notfound_paths))
        for fp in paths:
            if not path.exists(fp):
                raise IOError("FieldSet file not found: %s" % str(fp))
        return paths

    @classmethod
    def from_netcdf(cls, filenames, variables, dimensions, indices=None,
                    mesh='spherical', timestamps=None, allow_time_extrapolation=None, time_periodic=False, full_load=False, **kwargs):
        """Initialises FieldSet object from NetCDF files

        :param filenames: Dictionary mapping variables to file(s). The
               filepath may contain wildcards to indicate multiple files
               or be a list of file.
               filenames can be a list [files], a dictionary {var:[files]},
               a dictionary {dim:[files]} (if lon, lat, depth and/or data not stored in same files as data),
               or a dictionary of dictionaries {var:{dim:[files]}}.
               time values are in filenames[data]
        :param variables: Dictionary mapping variables to variable names in the netCDF file(s).
               Note that the built-in Advection kernels assume that U and V are in m/s
        :param dimensions: Dictionary mapping data dimensions (lon,
               lat, depth, time, data) to dimensions in the netCF file(s).
               Note that dimensions can also be a dictionary of dictionaries if
               dimension names are different for each variable
               (e.g. dimensions['U'], dimensions['V'], etc).
        :param indices: Optional dictionary of indices for each dimension
               to read from file(s), to allow for reading of subset of data.
               Default is to read the full extent of each dimension.
               Note that negative indices are not allowed.
        :param mesh: String indicating the type of mesh coordinates and
               units used during velocity interpolation, see also https://nbviewer.jupyter.org/github/OceanParcels/parcels/blob/master/parcels/examples/tutorial_unitconverters.ipynb:

               1. spherical (default): Lat and lon in degree, with a
                  correction for zonal velocity U near the poles.
               2. flat: No conversion, lat/lon are assumed to be in m.
        :param timestamps: A numpy array containing the timestamps for each of the files in filenames.
               Default is None if dimensions includes time.
        :param allow_time_extrapolation: boolean whether to allow for extrapolation
               (i.e. beyond the last available time snapshot)
               Default is False if dimensions includes time, else True
        :param time_periodic: boolean whether to loop periodically over the time component of the FieldSet
               This flag overrides the allow_time_interpolation and sets it to False
        :param full_load: boolean whether to fully load the data or only pre-load them. (default: False)
               It is advised not to fully load the data, since in that case Parcels deals with
               a better memory management during particle set execution.
               full_load is however sometimes necessary for plotting the fields.
        :param netcdf_engine: engine to use for netcdf reading in xarray. Default is 'netcdf',
               but in cases where this doesn't work, setting netcdf_engine='scipy' could help
        """
        # Ensure that times are not provided both in netcdf file and in 'timestamps'.
        if timestamps is not None and 'time' in dimensions:
            logger.warning_once("Time already provided, defaulting to dimensions['time'] over timestamps.")
            timestamps = None

        # Typecast timestamps to numpy array & correct shape.
        if timestamps is not None:
            if isinstance(timestamps, list):
                timestamps = np.array(timestamps)
            timestamps = np.reshape(timestamps, [timestamps.size, 1])


        fields = {}
        if 'creation_log' not in kwargs.keys():
            kwargs['creation_log'] = 'from_netcdf'
        for var, name in variables.items():
            # Resolve all matching paths for the current variable
            paths = filenames[var] if type(filenames) is dict and var in filenames else filenames
            if type(paths) is not dict:
                paths = cls.parse_wildcards(paths, filenames, var)
            else:
                for dim, p in paths.items():
                    paths[dim] = cls.parse_wildcards(p, filenames, var)

            # Use dimensions[var] and indices[var] if either of them is a dict of dicts
            dims = dimensions[var] if var in dimensions else dimensions
            cls.checkvaliddimensionsdict(dims)
            inds = indices[var] if (indices and var in indices) else indices

            grid = None
            # check if grid has already been processed (i.e. if other fields have same filenames, dimensions and indices)
            for procvar, _ in fields.items():
                procdims = dimensions[procvar] if procvar in dimensions else dimensions
                procinds = indices[procvar] if (indices and procvar in indices) else indices
                if procdims == dims and procinds == inds:
                    sameGrid = False
                    if (type(filenames) is not dict or filenames[procvar] == filenames[var]):
                        sameGrid = True
                    elif type(filenames[procvar]) == dict:
                        sameGrid = True
                        for dim in ['lon', 'lat', 'depth']:
                            if dim in dimensions:
                                sameGrid *= filenames[procvar][dim] == filenames[var][dim]
                    if sameGrid:
                        grid = fields[procvar].grid
                        kwargs['dataFiles'] = fields[procvar].dataFiles
                        break
<<<<<<< HEAD
            fields[var] = Field.from_netcdf(paths, var, dims, inds, grid=grid, mesh=mesh, timestamps=timestamps,
=======
            fields[var] = Field.from_netcdf(paths, (var, name), dims, inds, grid=grid, mesh=mesh,
>>>>>>> c0868c84
                                            allow_time_extrapolation=allow_time_extrapolation,
                                            time_periodic=time_periodic, full_load=full_load, **kwargs)
        u = fields.pop('U', None)
        v = fields.pop('V', None)
        return cls(u, v, fields=fields)

    @classmethod
    def from_nemo(cls, filenames, variables, dimensions, indices=None, mesh='spherical',
                  allow_time_extrapolation=None, time_periodic=False,
                  tracer_interp_method='cgrid_tracer', **kwargs):
        """Initialises FieldSet object from NetCDF files of Curvilinear NEMO fields.

        :param filenames: Dictionary mapping variables to file(s). The
               filepath may contain wildcards to indicate multiple files,
               or be a list of file.
               filenames can be a list [files], a dictionary {var:[files]},
               a dictionary {dim:[files]} (if lon, lat, depth and/or data not stored in same files as data),
               or a dictionary of dictionaries {var:{dim:[files]}}
               time values are in filenames[data]
        :param variables: Dictionary mapping variables to variable names in the netCDF file(s).
               Note that the built-in Advection kernels assume that U and V are in m/s
        :param dimensions: Dictionary mapping data dimensions (lon,
               lat, depth, time, data) to dimensions in the netCF file(s).
               Note that dimensions can also be a dictionary of dictionaries if
               dimension names are different for each variable.
               Watch out: NEMO is discretised on a C-grid:
               U and V velocities are not located on the same nodes (see https://www.nemo-ocean.eu/doc/node19.html ).
                __V1__
               |      |
               U0     U1
               |__V0__|
               To interpolate U, V velocities on the C-grid, Parcels needs to read the f-nodes,
               which are located on the corners of the cells.
               (for indexing details: https://www.nemo-ocean.eu/doc/img360.png )
               In 3D, the depth is the one corresponding to W nodes
        :param indices: Optional dictionary of indices for each dimension
               to read from file(s), to allow for reading of subset of data.
               Default is to read the full extent of each dimension.
               Note that negative indices are not allowed.
        :param mesh: String indicating the type of mesh coordinates and
               units used during velocity interpolation, see also https://nbviewer.jupyter.org/github/OceanParcels/parcels/blob/master/parcels/examples/tutorial_unitconverters.ipynb:

               1. spherical (default): Lat and lon in degree, with a
                  correction for zonal velocity U near the poles.
               2. flat: No conversion, lat/lon are assumed to be in m.
        :param allow_time_extrapolation: boolean whether to allow for extrapolation
               (i.e. beyond the last available time snapshot)
               Default is False if dimensions includes time, else True
        :param time_periodic: boolean whether to loop periodically over the time component of the FieldSet
               This flag overrides the allow_time_interpolation and sets it to False
        :param tracer_interp_method: Method for interpolation of tracer fields. It is recommended to use 'cgrid_tracer' (default)
               Note that in the case of from_nemo() and from_cgrid(), the velocity fields are default to 'cgrid_velocity'

        """

        if 'creation_log' not in kwargs.keys():
            kwargs['creation_log'] = 'from_nemo'
        fieldset = cls.from_c_grid_dataset(filenames, variables, dimensions, mesh=mesh, indices=indices, time_periodic=time_periodic,
                                           allow_time_extrapolation=allow_time_extrapolation, tracer_interp_method=tracer_interp_method, **kwargs)
        if hasattr(fieldset, 'W'):
            fieldset.W.set_scaling_factor(-1.)
        return fieldset

    @classmethod
    def from_c_grid_dataset(cls, filenames, variables, dimensions, indices=None, mesh='spherical',
                            allow_time_extrapolation=None, time_periodic=False,
                            tracer_interp_method='cgrid_tracer', **kwargs):
        """Initialises FieldSet object from NetCDF files of Curvilinear NEMO fields.

        :param filenames: Dictionary mapping variables to file(s). The
               filepath may contain wildcards to indicate multiple files,
               or be a list of file.
               filenames can be a list [files], a dictionary {var:[files]},
               a dictionary {dim:[files]} (if lon, lat, depth and/or data not stored in same files as data),
               or a dictionary of dictionaries {var:{dim:[files]}}
               time values are in filenames[data]
        :param variables: Dictionary mapping variables to variable
               names in the netCDF file(s).
        :param dimensions: Dictionary mapping data dimensions (lon,
               lat, depth, time, data) to dimensions in the netCF file(s).
               Note that dimensions can also be a dictionary of dictionaries if
               dimension names are different for each variable.
               Watch out: NEMO is discretised on a C-grid:
               U and V velocities are not located on the same nodes (see https://www.nemo-ocean.eu/doc/node19.html ).
                __V1__
               |      |
               U0     U1
               |__V0__|
               To interpolate U, V velocities on the C-grid, Parcels needs to read the f-nodes,
               which are located on the corners of the cells.
               (for indexing details: https://www.nemo-ocean.eu/doc/img360.png )
               In 3D, the depth is the one corresponding to W nodes
        :param indices: Optional dictionary of indices for each dimension
               to read from file(s), to allow for reading of subset of data.
               Default is to read the full extent of each dimension.
               Note that negative indices are not allowed.
        :param mesh: String indicating the type of mesh coordinates and
               units used during velocity interpolation:

               1. spherical (default): Lat and lon in degree, with a
                  correction for zonal velocity U near the poles.
               2. flat: No conversion, lat/lon are assumed to be in m.
        :param allow_time_extrapolation: boolean whether to allow for extrapolation
               (i.e. beyond the last available time snapshot)
               Default is False if dimensions includes time, else True
        :param time_periodic: boolean whether to loop periodically over the time component of the FieldSet
               This flag overrides the allow_time_interpolation and sets it to False
        :param tracer_interp_method: Method for interpolation of tracer fields. It is recommended to use 'cgrid_tracer' (default)
               Note that in the case of from_nemo() and from_cgrid(), the velocity fields are default to 'cgrid_velocity'

        """

        if 'U' in dimensions and 'V' in dimensions and dimensions['U'] != dimensions['V']:
            raise RuntimeError("On a c-grid discretisation like NEMO, U and V should have the same dimensions")
        if 'U' in dimensions and 'W' in dimensions and dimensions['U'] != dimensions['W']:
            raise RuntimeError("On a c-grid discretisation like NEMO, U, V and W should have the same dimensions")

        interp_method = {}
        for v in variables:
            if v in ['U', 'V', 'W']:
                interp_method[v] = 'cgrid_velocity'
            else:
                interp_method[v] = tracer_interp_method
        if 'creation_log' not in kwargs.keys():
            kwargs['creation_log'] = 'from_c_grid_dataset'

        return cls.from_netcdf(filenames, variables, dimensions, mesh=mesh, indices=indices, time_periodic=time_periodic,
                               allow_time_extrapolation=allow_time_extrapolation, interp_method=interp_method, **kwargs)

    @classmethod
    def from_parcels(cls, basename, uvar='vozocrtx', vvar='vomecrty', indices=None, extra_fields=None,
                     allow_time_extrapolation=None, time_periodic=False, full_load=False, **kwargs):
        """Initialises FieldSet data from NetCDF files using the Parcels FieldSet.write() conventions.

        :param basename: Base name of the file(s); may contain
               wildcards to indicate multiple files.
        :param indices: Optional dictionary of indices for each dimension
               to read from file(s), to allow for reading of subset of data.
               Default is to read the full extent of each dimension.
               Note that negative indices are not allowed.
        :param extra_fields: Extra fields to read beyond U and V
        :param allow_time_extrapolation: boolean whether to allow for extrapolation
               (i.e. beyond the last available time snapshot)
               Default is False if dimensions includes time, else True
        :param time_periodic: boolean whether to loop periodically over the time component of the FieldSet
               This flag overrides the allow_time_interpolation and sets it to False
        :param full_load: boolean whether to fully load the data or only pre-load them. (default: False)
               It is advised not to fully load the data, since in that case Parcels deals with
               a better memory management during particle set execution.
               full_load is however sometimes necessary for plotting the fields.
        """

        if extra_fields is None:
            extra_fields = {}
        if 'creation_log' not in kwargs.keys():
            kwargs['creation_log'] = 'from_parcels'

        dimensions = {}
        default_dims = {'lon': 'nav_lon', 'lat': 'nav_lat',
                        'depth': 'depth', 'time': 'time_counter'}
        extra_fields.update({'U': uvar, 'V': vvar})
        for vars in extra_fields:
            dimensions[vars] = deepcopy(default_dims)
            dimensions[vars]['depth'] = 'depth%s' % vars.lower()
        filenames = dict([(v, str("%s%s.nc" % (basename, v)))
                          for v in extra_fields.keys()])
        return cls.from_netcdf(filenames, indices=indices, variables=extra_fields,
                               dimensions=dimensions, allow_time_extrapolation=allow_time_extrapolation,
                               time_periodic=time_periodic, full_load=full_load, **kwargs)

    @classmethod
    def from_xarray_dataset(cls, ds, variables, dimensions, indices=None, mesh='spherical', allow_time_extrapolation=None,
                            time_periodic=False, full_load=False, **kwargs):
        """Initialises FieldSet data from xarray Datasets.

        :param ds: xarray Dataset.
               Note that the built-in Advection kernels assume that U and V are in m/s
        :param dimensions: Dictionary mapping data dimensions (lon,
               lat, depth, time, data) to dimensions in the xarray Dataset.
               Note that dimensions can also be a dictionary of dictionaries if
               dimension names are different for each variable
               (e.g. dimensions['U'], dimensions['V'], etc).
        :param indices: Optional dictionary of indices for each dimension
               to read from file(s), to allow for reading of subset of data.
               Default is to read the full extent of each dimension.
        :param mesh: String indicating the type of mesh coordinates and
               units used during velocity interpolation, see also https://nbviewer.jupyter.org/github/OceanParcels/parcels/blob/master/parcels/examples/tutorial_unitconverters.ipynb:

               1. spherical (default): Lat and lon in degree, with a
                  correction for zonal velocity U near the poles.
               2. flat: No conversion, lat/lon are assumed to be in m.
        :param allow_time_extrapolation: boolean whether to allow for extrapolation
               (i.e. beyond the last available time snapshot)
               Default is False if dimensions includes time, else True
        :param time_periodic: boolean whether to loop periodically over the time component of the FieldSet
               This flag overrides the allow_time_interpolation and sets it to False
        :param full_load: boolean whether to fully load the data or only pre-load them. (default: False)
               It is advised not to fully load the data, since in that case Parcels deals with
               a better memory management during particle set execution.
               full_load is however sometimes necessary for plotting the fields.
        """

        fields = {}
        if 'creation_log' not in kwargs.keys():
            kwargs['creation_log'] = 'from_xarray_dataset'
        for var, name in variables.items():

            # Use dimensions[var] and indices[var] if either of them is a dict of dicts
            dims = dimensions[var] if var in dimensions else dimensions
            inds = indices[var] if (indices and var in indices) else indices

            fields[var] = Field.from_netcdf(None, ds[name], dimensions=dims, indices=inds, grid=None, mesh=mesh,
                                            allow_time_extrapolation=allow_time_extrapolation, var_name=var,
                                            time_periodic=time_periodic, full_load=full_load, **kwargs)
        u = fields.pop('U', None)
        v = fields.pop('V', None)
        return cls(u, v, fields=fields)

    @property
    def fields(self):
        """Returns a list of all the :class:`parcels.field.Field` objects
        associated with this FieldSet"""
        fields = []
        for v in self.__dict__.values():
            if isinstance(v, Field):
                fields.append(v)
            elif isinstance(v, SummedField):
                for v2 in v:
                    if v2 not in fields:
                        fields.append(v2)
        return fields

    def add_constant(self, name, value):
        """Add a constant to the FieldSet. Note that all constants are
        stored as 32-bit floats. While constants can be updated during
        execution in SciPy mode, they can not be updated in JIT mode.

        :param name: Name of the constant
        :param value: Value of the constant (stored as 32-bit float)
        """
        setattr(self, name, value)

    def add_periodic_halo(self, zonal=False, meridional=False, halosize=5):
        """Add a 'halo' to all :class:`parcels.field.Field` objects in a FieldSet,
        through extending the Field (and lon/lat) by copying a small portion
        of the field on one side of the domain to the other.

        :param zonal: Create a halo in zonal direction (boolean)
        :param meridional: Create a halo in meridional direction (boolean)
        :param halosize: size of the halo (in grid points). Default is 5 grid points
        """

        for grid in self.gridset.grids:
            grid.add_periodic_halo(zonal, meridional, halosize)
        for attr, value in iter(self.__dict__.items()):
            if isinstance(value, Field):
                value.add_periodic_halo(zonal, meridional, halosize)

    def write(self, filename):
        """Write FieldSet to NetCDF file using NEMO convention

        :param filename: Basename of the output fileset"""
        logger.info("Generating NEMO FieldSet output with basename: %s" % filename)

        if hasattr(self, 'U'):
            self.U.write(filename, varname='vozocrtx')
        if hasattr(self, 'V'):
            self.V.write(filename, varname='vomecrty')

        for v in self.fields:
            if (v.name is not 'U') and (v.name is not 'V'):
                v.write(filename)

    def advancetime(self, fieldset_new):
        """Replace oldest time on FieldSet with new FieldSet
        :param fieldset_new: FieldSet snapshot with which the oldest time has to be replaced"""

        logger.warning_once("Fieldset.advancetime() is deprecated.\n \
                             Parcels deals automatically with loading only 3 time steps simustaneously\
                             such that the total allocated memory remains limited.")

        advance = 0
        for gnew in fieldset_new.gridset.grids:
            gnew.advanced = False

        for fnew in fieldset_new.fields:
            if isinstance(fnew, VectorField):
                continue
            f = getattr(self, fnew.name)
            gnew = fnew.grid
            if not gnew.advanced:
                g = f.grid
                advance2 = g.advancetime(gnew)
                if advance2*advance < 0:
                    raise RuntimeError("Some Fields of the Fieldset are advanced forward and other backward")
                advance = advance2
                gnew.advanced = True
            f.advancetime(fnew, advance == 1)

    def computeTimeChunk(self, time, dt):
        signdt = np.sign(dt)
        nextTime = np.infty if dt > 0 else -np.infty

        for g in self.gridset.grids:
            g.update_status = 'not_updated'
        for f in self.fields:
            if isinstance(f, VectorField) or not f.grid.defer_load:
                continue
            if f.grid.update_status == 'not_updated':
                nextTime_loc = f.grid.computeTimeChunk(f, time, signdt)
            nextTime = min(nextTime, nextTime_loc) if signdt >= 0 else max(nextTime, nextTime_loc)

        # load in new data
        for f in self.fields:
            if isinstance(f, VectorField) or not f.grid.defer_load or f.is_gradient or f.dataFiles is None:
                continue
            g = f.grid
            if g.update_status == 'first_updated':  # First load of data
                data = np.empty((g.tdim, g.zdim, g.ydim-2*g.meridional_halo, g.xdim-2*g.zonal_halo), dtype=np.float32)
                f.loaded_time_indices = range(3)
                for tind in f.loaded_time_indices:
                    f.computeTimeChunk(data, tind)
                f.data = f.reshape(data)
            elif g.update_status == 'updated':
                data = np.empty((g.tdim, g.zdim, g.ydim-2*g.meridional_halo, g.xdim-2*g.zonal_halo), dtype=np.float32)
                if signdt >= 0:
                    f.data[:2, :] = f.data[1:, :]
                    f.loaded_time_indices = [2]
                else:
                    f.data[1:, :] = f.data[:2, :]
                    f.loaded_time_indices = [0]
                f.computeTimeChunk(data, f.loaded_time_indices[0])
                f.data[f.loaded_time_indices[0], :] = f.reshape(data)[f.loaded_time_indices[0], :]
            else:
                f.loaded_time_indices = []

            # do built-in computations on data
            for tind in f.loaded_time_indices:
                if f._scaling_factor:
                    f.data[tind, :] *= f._scaling_factor
                f.data[tind, :] = np.where(np.isnan(f.data[tind, :]), 0, f.data[tind, :])
                if f.vmin is not None:
                    f.data[tind, :] = np.where(f.data[tind, :] < f.vmin, 0, f.data[tind, :])
                if f.vmax is not None:
                    f.data[tind, :] = np.where(f.data[tind, :] > f.vmax, 0, f.data[tind, :])
                if f.gradientx is not None:
                    f.gradient(update=True, tindex=tind)

        # do user-defined computations on fieldset data
        if self.compute_on_defer:
            self.compute_on_defer(self)

        if abs(nextTime) == np.infty or np.isnan(nextTime):  # Second happens when dt=0
            return nextTime
        else:
            nSteps = int((nextTime - time) / dt)
            if nSteps == 0:
                return nextTime
            else:
                return time + nSteps * dt<|MERGE_RESOLUTION|>--- conflicted
+++ resolved
@@ -266,11 +266,7 @@
                         grid = fields[procvar].grid
                         kwargs['dataFiles'] = fields[procvar].dataFiles
                         break
-<<<<<<< HEAD
-            fields[var] = Field.from_netcdf(paths, var, dims, inds, grid=grid, mesh=mesh, timestamps=timestamps,
-=======
-            fields[var] = Field.from_netcdf(paths, (var, name), dims, inds, grid=grid, mesh=mesh,
->>>>>>> c0868c84
+            fields[var] = Field.from_netcdf(paths, (var, name), dims, inds, grid=grid, mesh=mesh, timestamps=timestamps,
                                             allow_time_extrapolation=allow_time_extrapolation,
                                             time_periodic=time_periodic, full_load=full_load, **kwargs)
         u = fields.pop('U', None)
