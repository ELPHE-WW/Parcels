from parcels.field import Field, VectorField, SummedField, NestedField
from parcels.gridset import GridSet
from parcels.grid import Grid
from parcels.tools.loggers import logger
from parcels.tools.converters import TimeConverter
import numpy as np
from os import path
from glob import glob
from copy import deepcopy
import dask.array as da
try:
    from mpi4py import MPI
except:
    MPI = None


__all__ = ['FieldSet']


class FieldSet(object):
    """FieldSet class that holds hydrodynamic data needed to execute particles

    :param U: :class:`parcels.field.Field` object for zonal velocity component
    :param V: :class:`parcels.field.Field` object for meridional velocity component
    :param fields: Dictionary of additional :class:`parcels.field.Field` objects
    """
    def __init__(self, U, V, fields=None):
        self.gridset = GridSet()
        if U:
            self.add_field(U, 'U')
            self.time_origin = self.U.grid.time_origin if isinstance(self.U, Field) else self.U[0].grid.time_origin
        if V:
            self.add_field(V, 'V')

        # Add additional fields as attributes
        if fields:
            for name, field in fields.items():
                self.add_field(field, name)

        self.compute_on_defer = None

    @staticmethod
    def checkvaliddimensionsdict(dims):
        for d in dims:
            if d not in ['lon', 'lat', 'depth', 'time']:
                raise NameError('%s is not a valid key in the dimensions dictionary' % d)

    @classmethod
    def from_data(cls, data, dimensions, transpose=False, mesh='spherical',
                  allow_time_extrapolation=None, time_periodic=False, **kwargs):
        """Initialise FieldSet object from raw data

        :param data: Dictionary mapping field names to numpy arrays.
               Note that at least a 'U' and 'V' numpy array need to be given, and that
               the built-in Advection kernels assume that U and V are in m/s

               1. If data shape is [xdim, ydim], [xdim, ydim, zdim], [xdim, ydim, tdim] or [xdim, ydim, zdim, tdim],
                  whichever is relevant for the dataset, use the flag transpose=True
               2. If data shape is [ydim, xdim], [zdim, ydim, xdim], [tdim, ydim, xdim] or [tdim, zdim, ydim, xdim],
                  use the flag transpose=False (default value)
               3. If data has any other shape, you first need to reorder it
        :param dimensions: Dictionary mapping field dimensions (lon,
               lat, depth, time) to numpy arrays.
               Note that dimensions can also be a dictionary of dictionaries if
               dimension names are different for each variable
               (e.g. dimensions['U'], dimensions['V'], etc).
        :param transpose: Boolean whether to transpose data on read-in
        :param mesh: String indicating the type of mesh coordinates and
               units used during velocity interpolation, see also https://nbviewer.jupyter.org/github/OceanParcels/parcels/blob/master/parcels/examples/tutorial_unitconverters.ipynb:

               1. spherical (default): Lat and lon in degree, with a
                  correction for zonal velocity U near the poles.
               2. flat: No conversion, lat/lon are assumed to be in m.
        :param allow_time_extrapolation: boolean whether to allow for extrapolation
               (i.e. beyond the last available time snapshot)
               Default is False if dimensions includes time, else True
        :param time_periodic: boolean whether to loop periodically over the time component of the FieldSet
               This flag overrides the allow_time_interpolation and sets it to False
        """

        fields = {}
        for name, datafld in data.items():
            # Use dimensions[name] if dimensions is a dict of dicts
            dims = dimensions[name] if name in dimensions else dimensions
            cls.checkvaliddimensionsdict(dims)

            if allow_time_extrapolation is None:
                allow_time_extrapolation = False if 'time' in dims else True

            lon = dims['lon']
            lat = dims['lat']
            depth = np.zeros(1, dtype=np.float32) if 'depth' not in dims else dims['depth']
            time = np.zeros(1, dtype=np.float64) if 'time' not in dims else dims['time']
            time = np.array(time) if not isinstance(time, np.ndarray) else time
            if isinstance(time[0], np.datetime64):
                time_origin = TimeConverter(time[0])
                time = np.array([time_origin.reltime(t) for t in time])
            else:
                time_origin = TimeConverter(0)
            grid = Grid.create_grid(lon, lat, depth, time, time_origin=time_origin, mesh=mesh)
            if 'creation_log' not in kwargs.keys():
                kwargs['creation_log'] = 'from_data'

            fields[name] = Field(name, datafld, grid=grid, transpose=transpose,
                                 allow_time_extrapolation=allow_time_extrapolation, time_periodic=time_periodic, **kwargs)
        u = fields.pop('U', None)
        v = fields.pop('V', None)
        return cls(u, v, fields=fields)

    def add_field(self, field, name=None):
        """Add a :class:`parcels.field.Field` object to the FieldSet

        :param field: :class:`parcels.field.Field` object to be added
        :param name: Name of the :class:`parcels.field.Field` object to be added
        """
        name = field.name if name is None else name
        if hasattr(self, name):  # check if Field with same name already exists when adding new Field
            raise RuntimeError("FieldSet already has a Field with name '%s'" % name)
        if isinstance(field, SummedField):
            setattr(self, name, field)
            field.name = name
            for fld in field:
                self.gridset.add_grid(fld)
                fld.fieldset = self
        elif isinstance(field, NestedField):
            setattr(self, name, field)
            for fld in field:
                self.gridset.add_grid(fld)
                fld.fieldset = self
        elif isinstance(field, list):
            raise NotImplementedError('FieldLists have been replaced by SummedFields. Use the + operator instead of []')
        else:
            setattr(self, name, field)
            self.gridset.add_grid(field)
            field.fieldset = self

    def add_vector_field(self, vfield):
        """Add a :class:`parcels.field.VectorField` object to the FieldSet

        :param vfield: :class:`parcels.field.VectorField` object to be added
        """
        setattr(self, vfield.name, vfield)
        vfield.fieldset = self
        if isinstance(vfield, NestedField):
            for f in vfield:
                f.fieldset = self

    def check_complete(self):
        assert self.U, 'FieldSet does not have a Field named "U"'
        assert self.V, 'FieldSet does not have a Field named "V"'
        for attr, value in vars(self).items():
            if type(value) is Field:
                assert value.name == attr, 'Field %s.name (%s) is not consistent' % (value.name, attr)

        for g in self.gridset.grids:
            g.check_zonal_periodic()
            if len(g.time) == 1:
                continue
            assert isinstance(g.time_origin, type(self.time_origin)), 'time origins of different grids must be have the same type'
            g.time = g.time + self.time_origin.reltime(g.time_origin)
            if g.defer_load:
                g.time_full = g.time_full + self.time_origin.reltime(g.time_origin)
            g.time_origin = self.time_origin
        if not hasattr(self, 'UV'):
            if isinstance(self.U, SummedField):
                self.add_vector_field(SummedField('UV', self.U, self.V))
            elif isinstance(self.U, NestedField):
                self.add_vector_field(NestedField('UV', self.U, self.V))
            else:
                self.add_vector_field(VectorField('UV', self.U, self.V))
        if not hasattr(self, 'UVW') and hasattr(self, 'W'):
            if isinstance(self.U, SummedField):
                self.add_vector_field(SummedField('UVW', self.U, self.V, self.W))
            elif isinstance(self.U, NestedField):
                self.add_vector_field(NestedField('UVW', self.U, self.V, self.W))
            else:
                self.add_vector_field(VectorField('UVW', self.U, self.V, self.W))

        ccode_fieldnames = []
        counter = 1
        for fld in self.get_fields():
            if fld.name not in ccode_fieldnames:
                fld.ccode_name = fld.name
            else:
                fld.ccode_name = fld.name + str(counter)
                counter += 1
            ccode_fieldnames.append(fld.ccode_name)

    @classmethod
    def parse_wildcards(cls, paths, filenames, var):
        if not isinstance(paths, list):
            paths = sorted(glob(str(paths)))
        if len(paths) == 0:
            notfound_paths = filenames[var] if isinstance(filenames, dict) and var in filenames else filenames
            raise IOError("FieldSet files not found: %s" % str(notfound_paths))
        for fp in paths:
            if not path.exists(fp):
                raise IOError("FieldSet file not found: %s" % str(fp))
        return paths

    @classmethod
    def from_netcdf(cls, filenames, variables, dimensions, indices=None, fieldtype=None,
                    mesh='spherical', timestamps=None, allow_time_extrapolation=None, time_periodic=False, deferred_load=True, **kwargs):
        """Initialises FieldSet object from NetCDF files

        :param filenames: Dictionary mapping variables to file(s). The
               filepath may contain wildcards to indicate multiple files
               or be a list of file.
               filenames can be a list [files], a dictionary {var:[files]},
               a dictionary {dim:[files]} (if lon, lat, depth and/or data not stored in same files as data),
               or a dictionary of dictionaries {var:{dim:[files]}}.
               time values are in filenames[data]
        :param variables: Dictionary mapping variables to variable names in the netCDF file(s).
               Note that the built-in Advection kernels assume that U and V are in m/s
        :param dimensions: Dictionary mapping data dimensions (lon,
               lat, depth, time, data) to dimensions in the netCF file(s).
               Note that dimensions can also be a dictionary of dictionaries if
               dimension names are different for each variable
               (e.g. dimensions['U'], dimensions['V'], etc).
        :param indices: Optional dictionary of indices for each dimension
               to read from file(s), to allow for reading of subset of data.
               Default is to read the full extent of each dimension.
               Note that negative indices are not allowed.
        :param fieldtype: Optional dictionary mapping fields to fieldtypes to be used for UnitConverter.
               (either 'U', 'V', 'Kh_zonal', 'Kh_meridional' or None)
        :param mesh: String indicating the type of mesh coordinates and
               units used during velocity interpolation, see also https://nbviewer.jupyter.org/github/OceanParcels/parcels/blob/master/parcels/examples/tutorial_unitconverters.ipynb:

               1. spherical (default): Lat and lon in degree, with a
                  correction for zonal velocity U near the poles.
               2. flat: No conversion, lat/lon are assumed to be in m.
        :param timestamps: A numpy array containing the timestamps for each of the files in filenames.
               Default is None if dimensions includes time.
        :param allow_time_extrapolation: boolean whether to allow for extrapolation
               (i.e. beyond the last available time snapshot)
               Default is False if dimensions includes time, else True
        :param time_periodic: boolean whether to loop periodically over the time component of the FieldSet
               This flag overrides the allow_time_interpolation and sets it to False
        :param deferred_load: boolean whether to only pre-load data (in deferred mode) or
               fully load them (default: True). It is advised to deferred load the data, since in
               that case Parcels deals with a better memory management during particle set execution.
               deferred_load=False is however sometimes necessary for plotting the fields.
        :param netcdf_engine: engine to use for netcdf reading in xarray. Default is 'netcdf',
               but in cases where this doesn't work, setting netcdf_engine='scipy' could help
        """
        # Ensure that times are not provided both in netcdf file and in 'timestamps'.
        if timestamps is not None and 'time' in dimensions:
            logger.warning_once("Time already provided, defaulting to dimensions['time'] over timestamps.")
            timestamps = None

        # Typecast timestamps to numpy array & correct shape.
        if timestamps is not None:
            if isinstance(timestamps, list):
                timestamps = np.array(timestamps)
            timestamps = np.reshape(timestamps, [timestamps.size, 1])

        fields = {}
        if 'creation_log' not in kwargs.keys():
            kwargs['creation_log'] = 'from_netcdf'
        for var, name in variables.items():
            # Resolve all matching paths for the current variable
            paths = filenames[var] if type(filenames) is dict and var in filenames else filenames
            if type(paths) is not dict:
                paths = cls.parse_wildcards(paths, filenames, var)
            else:
                for dim, p in paths.items():
                    paths[dim] = cls.parse_wildcards(p, filenames, var)

            # Use dimensions[var] and indices[var] if either of them is a dict of dicts
            dims = dimensions[var] if var in dimensions else dimensions
            cls.checkvaliddimensionsdict(dims)
            inds = indices[var] if (indices and var in indices) else indices
            fieldtype = fieldtype[var] if (fieldtype and var in fieldtype) else fieldtype

            grid = None
            # check if grid has already been processed (i.e. if other fields have same filenames, dimensions and indices)
            for procvar, _ in fields.items():
                procdims = dimensions[procvar] if procvar in dimensions else dimensions
                procinds = indices[procvar] if (indices and procvar in indices) else indices
                procpaths = filenames[procvar] if isinstance(filenames, dict) and procvar in filenames else filenames
                nowpaths = filenames[var] if isinstance(filenames, dict) and var in filenames else filenames
                if procdims == dims and procinds == inds and procpaths == nowpaths:
                    sameGrid = False
                    if ((not isinstance(filenames, dict)) or filenames[procvar] == filenames[var]):
                        sameGrid = True
                    elif isinstance(filenames[procvar], dict):
                        sameGrid = True
                        for dim in ['lon', 'lat', 'depth']:
                            if dim in dimensions:
                                sameGrid *= filenames[procvar][dim] == filenames[var][dim]
                    if sameGrid:
                        grid = fields[procvar].grid
                        kwargs['dataFiles'] = fields[procvar].dataFiles
                        break
            fields[var] = Field.from_netcdf(paths, (var, name), dims, inds, grid=grid, mesh=mesh, timestamps=timestamps,
                                            allow_time_extrapolation=allow_time_extrapolation,
                                            time_periodic=time_periodic, deferred_load=deferred_load,
                                            fieldtype=fieldtype, **kwargs)
        u = fields.pop('U', None)
        v = fields.pop('V', None)
        return cls(u, v, fields=fields)

    @classmethod
    def from_nemo(cls, filenames, variables, dimensions, indices=None, mesh='spherical',
                  allow_time_extrapolation=None, time_periodic=False,
                  tracer_interp_method='cgrid_tracer', **kwargs):
        """Initialises FieldSet object from NetCDF files of Curvilinear NEMO fields.

        :param filenames: Dictionary mapping variables to file(s). The
               filepath may contain wildcards to indicate multiple files,
               or be a list of file.
               filenames can be a list [files], a dictionary {var:[files]},
               a dictionary {dim:[files]} (if lon, lat, depth and/or data not stored in same files as data),
               or a dictionary of dictionaries {var:{dim:[files]}}
               time values are in filenames[data]
        :param variables: Dictionary mapping variables to variable names in the netCDF file(s).
               Note that the built-in Advection kernels assume that U and V are in m/s
        :param dimensions: Dictionary mapping data dimensions (lon,
               lat, depth, time, data) to dimensions in the netCF file(s).
               Note that dimensions can also be a dictionary of dictionaries if
               dimension names are different for each variable.
               Watch out: NEMO is discretised on a C-grid:
               U and V velocities are not located on the same nodes (see https://www.nemo-ocean.eu/doc/node19.html ).
                _________________V[k,j+1,i+1]________________
               |                                             |
               |                                             |
               U[k,j+1,i]   W[k:k+2,j+1,i+1], T[k,j+1,i+1]   U[k,j+1,i+1]
               |                                             |
               |                                             |
               |_________________V[k,j,i+1]__________________|
               To interpolate U, V velocities on the C-grid, Parcels needs to read the f-nodes,
               which are located on the corners of the cells.
               (for indexing details: https://www.nemo-ocean.eu/doc/img360.png )
               In 3D, the depth is the one corresponding to W nodes
        :param indices: Optional dictionary of indices for each dimension
               to read from file(s), to allow for reading of subset of data.
               Default is to read the full extent of each dimension.
               Note that negative indices are not allowed.
        :param fieldtype: Optional dictionary mapping fields to fieldtypes to be used for UnitConverter.
               (either 'U', 'V', 'Kh_zonal', 'Kh_meridional' or None)
        :param mesh: String indicating the type of mesh coordinates and
               units used during velocity interpolation, see also https://nbviewer.jupyter.org/github/OceanParcels/parcels/blob/master/parcels/examples/tutorial_unitconverters.ipynb:

               1. spherical (default): Lat and lon in degree, with a
                  correction for zonal velocity U near the poles.
               2. flat: No conversion, lat/lon are assumed to be in m.
        :param allow_time_extrapolation: boolean whether to allow for extrapolation
               (i.e. beyond the last available time snapshot)
               Default is False if dimensions includes time, else True
        :param time_periodic: boolean whether to loop periodically over the time component of the FieldSet
               This flag overrides the allow_time_interpolation and sets it to False
        :param tracer_interp_method: Method for interpolation of tracer fields. It is recommended to use 'cgrid_tracer' (default)
               Note that in the case of from_nemo() and from_cgrid(), the velocity fields are default to 'cgrid_velocity'

        """

        if 'creation_log' not in kwargs.keys():
            kwargs['creation_log'] = 'from_nemo'
        fieldset = cls.from_c_grid_dataset(filenames, variables, dimensions, mesh=mesh, indices=indices, time_periodic=time_periodic,
                                           allow_time_extrapolation=allow_time_extrapolation, tracer_interp_method=tracer_interp_method, **kwargs)
        if hasattr(fieldset, 'W'):
            fieldset.W.set_scaling_factor(-1.)
        return fieldset

    @classmethod
    def from_c_grid_dataset(cls, filenames, variables, dimensions, indices=None, mesh='spherical',
                            allow_time_extrapolation=None, time_periodic=False,
                            tracer_interp_method='cgrid_tracer', **kwargs):
        """Initialises FieldSet object from NetCDF files of Curvilinear NEMO fields.

        :param filenames: Dictionary mapping variables to file(s). The
               filepath may contain wildcards to indicate multiple files,
               or be a list of file.
               filenames can be a list [files], a dictionary {var:[files]},
               a dictionary {dim:[files]} (if lon, lat, depth and/or data not stored in same files as data),
               or a dictionary of dictionaries {var:{dim:[files]}}
               time values are in filenames[data]
        :param variables: Dictionary mapping variables to variable
               names in the netCDF file(s).
        :param dimensions: Dictionary mapping data dimensions (lon,
               lat, depth, time, data) to dimensions in the netCF file(s).
               Note that dimensions can also be a dictionary of dictionaries if
               dimension names are different for each variable.
               Watch out: NEMO is discretised on a C-grid:
               U and V velocities are not located on the same nodes (see https://www.nemo-ocean.eu/doc/node19.html ).
                _________________V[k,j+1,i+1]________________
               |                                             |
               |                                             |
               U[k,j+1,i]   W[k:k+2,j+1,i+1], T[k,j+1,i+1]   U[k,j+1,i+1]
               |                                             |
               |                                             |
               |_________________V[k,j,i+1]__________________|
               To interpolate U, V velocities on the C-grid, Parcels needs to read the f-nodes,
               which are located on the corners of the cells.
               (for indexing details: https://www.nemo-ocean.eu/doc/img360.png )
               In 3D, the depth is the one corresponding to W nodes
        :param indices: Optional dictionary of indices for each dimension
               to read from file(s), to allow for reading of subset of data.
               Default is to read the full extent of each dimension.
               Note that negative indices are not allowed.
        :param fieldtype: Optional dictionary mapping fields to fieldtypes to be used for UnitConverter.
               (either 'U', 'V', 'Kh_zonal', 'Kh_meridional' or None)
        :param mesh: String indicating the type of mesh coordinates and
               units used during velocity interpolation:

               1. spherical (default): Lat and lon in degree, with a
                  correction for zonal velocity U near the poles.
               2. flat: No conversion, lat/lon are assumed to be in m.
        :param allow_time_extrapolation: boolean whether to allow for extrapolation
               (i.e. beyond the last available time snapshot)
               Default is False if dimensions includes time, else True
        :param time_periodic: boolean whether to loop periodically over the time component of the FieldSet
               This flag overrides the allow_time_interpolation and sets it to False
        :param tracer_interp_method: Method for interpolation of tracer fields. It is recommended to use 'cgrid_tracer' (default)
               Note that in the case of from_nemo() and from_cgrid(), the velocity fields are default to 'cgrid_velocity'

        """

        if 'U' in dimensions and 'V' in dimensions and dimensions['U'] != dimensions['V']:
            raise RuntimeError("On a c-grid discretisation like NEMO, U and V should have the same dimensions")
        if 'U' in dimensions and 'W' in dimensions and dimensions['U'] != dimensions['W']:
            raise RuntimeError("On a c-grid discretisation like NEMO, U, V and W should have the same dimensions")

        interp_method = {}
        for v in variables:
            if v in ['U', 'V', 'W']:
                interp_method[v] = 'cgrid_velocity'
            else:
                interp_method[v] = tracer_interp_method
        if 'creation_log' not in kwargs.keys():
            kwargs['creation_log'] = 'from_c_grid_dataset'

        return cls.from_netcdf(filenames, variables, dimensions, mesh=mesh, indices=indices, time_periodic=time_periodic,
                               allow_time_extrapolation=allow_time_extrapolation, interp_method=interp_method, **kwargs)

    @classmethod
    def from_pop(cls, filenames, variables, dimensions, indices=None, mesh='spherical',
                 allow_time_extrapolation=None, time_periodic=False,
                 tracer_interp_method='bgrid_tracer', **kwargs):
        """Initialises FieldSet object from NetCDF files of POP fields.
            It is assumed that the velocities in the POP fields is in cm/s.

        :param filenames: Dictionary mapping variables to file(s). The
               filepath may contain wildcards to indicate multiple files,
               or be a list of file.
               filenames can be a list [files], a dictionary {var:[files]},
               a dictionary {dim:[files]} (if lon, lat, depth and/or data not stored in same files as data),
               or a dictionary of dictionaries {var:{dim:[files]}}
               time values are in filenames[data]
        :param variables: Dictionary mapping variables to variable names in the netCDF file(s).
               Note that the built-in Advection kernels assume that U and V are in m/s
        :param dimensions: Dictionary mapping data dimensions (lon,
               lat, depth, time, data) to dimensions in the netCF file(s).
               Note that dimensions can also be a dictionary of dictionaries if
               dimension names are different for each variable.
               Watch out: POP is discretised on a B-grid:
               U and V velocity nodes are not located as W velocity and T tracer nodes (see http://www.cesm.ucar.edu/models/cesm1.0/pop2/doc/sci/POPRefManual.pdf ).
               U[k,j+1,i],V[k,j+1,i] ____________________U[k,j+1,i+1],V[k,j+1,i+1]
               |                                         |
               |      W[k:k+2,j+1,i+1],T[k,j+1,i+1]      |
               |                                         |
               U[k,j,i],V[k,j,i] ________________________U[k,j,i+1],V[k,j,i+1]
               In 2D: U and V nodes are on the cell vertices and interpolated bilinearly as a A-grid.
                      T node is at the cell centre and interpolated constant per cell as a C-grid.
               In 3D: U and V nodes are at the midlle of the cell vertical edges,
                      They are interpolated bilinearly (independently of z) in the cell.
                      W nodes are at the centre of the horizontal interfaces.
                      They are interpolated linearly (as a function of z) in the cell.
                      T node is at the cell centre, and constant per cell.
        :param indices: Optional dictionary of indices for each dimension
               to read from file(s), to allow for reading of subset of data.
               Default is to read the full extent of each dimension.
               Note that negative indices are not allowed.
        :param fieldtype: Optional dictionary mapping fields to fieldtypes to be used for UnitConverter.
               (either 'U', 'V', 'Kh_zonal', 'Kh_meridional' or None)
        :param mesh: String indicating the type of mesh coordinates and
               units used during velocity interpolation, see also https://nbviewer.jupyter.org/github/OceanParcels/parcels/blob/master/parcels/examples/tutorial_unitconverters.ipynb:

               1. spherical (default): Lat and lon in degree, with a
                  correction for zonal velocity U near the poles.
               2. flat: No conversion, lat/lon are assumed to be in m.
        :param allow_time_extrapolation: boolean whether to allow for extrapolation
               (i.e. beyond the last available time snapshot)
               Default is False if dimensions includes time, else True
        :param time_periodic: boolean whether to loop periodically over the time component of the FieldSet
               This flag overrides the allow_time_interpolation and sets it to False
        :param tracer_interp_method: Method for interpolation of tracer fields. It is recommended to use 'bgrid_tracer' (default)
               Note that in the case of from_pop() and from_bgrid(), the velocity fields are default to 'bgrid_velocity'

        """

        if 'creation_log' not in kwargs.keys():
            kwargs['creation_log'] = 'from_pop'
        fieldset = cls.from_b_grid_dataset(filenames, variables, dimensions, mesh=mesh, indices=indices, time_periodic=time_periodic,
                                           allow_time_extrapolation=allow_time_extrapolation, tracer_interp_method=tracer_interp_method, **kwargs)
        if hasattr(fieldset, 'U'):
            fieldset.U.set_scaling_factor(0.01)  # cm/s to m/s
        if hasattr(fieldset, 'V'):
            fieldset.V.set_scaling_factor(0.01)  # cm/s to m/s
        if hasattr(fieldset, 'W'):
            fieldset.W.set_scaling_factor(-0.01)  # cm/s to m/s and change the W direction
        return fieldset

    @classmethod
    def from_b_grid_dataset(cls, filenames, variables, dimensions, indices=None, mesh='spherical',
                            allow_time_extrapolation=None, time_periodic=False,
                            tracer_interp_method='bgrid_tracer', **kwargs):
        """Initialises FieldSet object from NetCDF files of Bgrid fields.

        :param filenames: Dictionary mapping variables to file(s). The
               filepath may contain wildcards to indicate multiple files,
               or be a list of file.
               filenames can be a list [files], a dictionary {var:[files]},
               a dictionary {dim:[files]} (if lon, lat, depth and/or data not stored in same files as data),
               or a dictionary of dictionaries {var:{dim:[files]}}
               time values are in filenames[data]
        :param variables: Dictionary mapping variables to variable
               names in the netCDF file(s).
        :param dimensions: Dictionary mapping data dimensions (lon,
               lat, depth, time, data) to dimensions in the netCF file(s).
               Note that dimensions can also be a dictionary of dictionaries if
               dimension names are different for each variable.
               U and V velocity nodes are not located as W velocity and T tracer nodes (see http://www.cesm.ucar.edu/models/cesm1.0/pop2/doc/sci/POPRefManual.pdf ).
               U[k,j+1,i],V[k,j+1,i] ____________________U[k,j+1,i+1],V[k,j+1,i+1]
               |                                         |
               |      W[k:k+2,j+1,i+1],T[k,j+1,i+1]      |
               |                                         |
               U[k,j,i],V[k,j,i] ________________________U[k,j,i+1],V[k,j,i+1]
               In 2D: U and V nodes are on the cell vertices and interpolated bilinearly as a A-grid.
                      T node is at the cell centre and interpolated constant per cell as a C-grid.
               In 3D: U and V nodes are at the midlle of the cell vertical edges,
                      They are interpolated bilinearly (independently of z) in the cell.
                      W nodes are at the centre of the horizontal interfaces.
                      They are interpolated linearly (as a function of z) in the cell.
                      T node is at the cell centre, and constant per cell.
        :param indices: Optional dictionary of indices for each dimension
               to read from file(s), to allow for reading of subset of data.
               Default is to read the full extent of each dimension.
               Note that negative indices are not allowed.
        :param fieldtype: Optional dictionary mapping fields to fieldtypes to be used for UnitConverter.
               (either 'U', 'V', 'Kh_zonal', 'Kh_meridional' or None)
        :param mesh: String indicating the type of mesh coordinates and
               units used during velocity interpolation:

               1. spherical (default): Lat and lon in degree, with a
                  correction for zonal velocity U near the poles.
               2. flat: No conversion, lat/lon are assumed to be in m.
        :param allow_time_extrapolation: boolean whether to allow for extrapolation
               (i.e. beyond the last available time snapshot)
               Default is False if dimensions includes time, else True
        :param time_periodic: boolean whether to loop periodically over the time component of the FieldSet
               This flag overrides the allow_time_interpolation and sets it to False
        :param tracer_interp_method: Method for interpolation of tracer fields. It is recommended to use 'bgrid_tracer' (default)
               Note that in the case of from_pop() and from_bgrid(), the velocity fields are default to 'bgrid_velocity'

        """

        if 'U' in dimensions and 'V' in dimensions and dimensions['U'] != dimensions['V']:
            raise RuntimeError("On a B-grid discretisation, U and V should have the same dimensions")
        if 'U' in dimensions and 'W' in dimensions and dimensions['U'] != dimensions['W']:
            raise RuntimeError("On a B-grid discretisation, U, V and W should have the same dimensions")

        interp_method = {}
        for v in variables:
            if v in ['U', 'V']:
                interp_method[v] = 'bgrid_velocity'
            elif v in ['W']:
                interp_method[v] = 'bgrid_w_velocity'
            else:
                interp_method[v] = tracer_interp_method
        if 'creation_log' not in kwargs.keys():
            kwargs['creation_log'] = 'from_b_grid_dataset'

        return cls.from_netcdf(filenames, variables, dimensions, mesh=mesh, indices=indices, time_periodic=time_periodic,
                               allow_time_extrapolation=allow_time_extrapolation, interp_method=interp_method, **kwargs)

    @classmethod
    def from_parcels(cls, basename, uvar='vozocrtx', vvar='vomecrty', indices=None, extra_fields=None,
                     allow_time_extrapolation=None, time_periodic=False, deferred_load=True, **kwargs):
        """Initialises FieldSet data from NetCDF files using the Parcels FieldSet.write() conventions.

        :param basename: Base name of the file(s); may contain
               wildcards to indicate multiple files.
        :param indices: Optional dictionary of indices for each dimension
               to read from file(s), to allow for reading of subset of data.
               Default is to read the full extent of each dimension.
               Note that negative indices are not allowed.
        :param fieldtype: Optional dictionary mapping fields to fieldtypes to be used for UnitConverter.
               (either 'U', 'V', 'Kh_zonal', 'Kh_meridional' or None)
        :param extra_fields: Extra fields to read beyond U and V
        :param allow_time_extrapolation: boolean whether to allow for extrapolation
               (i.e. beyond the last available time snapshot)
               Default is False if dimensions includes time, else True
        :param time_periodic: boolean whether to loop periodically over the time component of the FieldSet
               This flag overrides the allow_time_interpolation and sets it to False
        :param deferred_load: boolean whether to only pre-load data (in deferred mode) or
               fully load them (default: True). It is advised to deferred load the data, since in
               that case Parcels deals with a better memory management during particle set execution.
               deferred_load=False is however sometimes necessary for plotting the fields.
        """

        if extra_fields is None:
            extra_fields = {}
        if 'creation_log' not in kwargs.keys():
            kwargs['creation_log'] = 'from_parcels'

        dimensions = {}
        default_dims = {'lon': 'nav_lon', 'lat': 'nav_lat',
                        'depth': 'depth', 'time': 'time_counter'}
        extra_fields.update({'U': uvar, 'V': vvar})
        for vars in extra_fields:
            dimensions[vars] = deepcopy(default_dims)
            dimensions[vars]['depth'] = 'depth%s' % vars.lower()
        filenames = dict([(v, str("%s%s.nc" % (basename, v)))
                          for v in extra_fields.keys()])
        return cls.from_netcdf(filenames, indices=indices, variables=extra_fields,
                               dimensions=dimensions, allow_time_extrapolation=allow_time_extrapolation,
                               time_periodic=time_periodic, deferred_load=deferred_load, **kwargs)

    @classmethod
    def from_xarray_dataset(cls, ds, variables, dimensions, indices=None, mesh='spherical', allow_time_extrapolation=None,
                            time_periodic=False, deferred_load=True, **kwargs):
        """Initialises FieldSet data from xarray Datasets.

        :param ds: xarray Dataset.
               Note that the built-in Advection kernels assume that U and V are in m/s
        :param variables: Dictionary mapping parcels variable names to data variables in the xarray Dataset.
        :param dimensions: Dictionary mapping data dimensions (lon,
               lat, depth, time, data) to dimensions in the xarray Dataset.
               Note that dimensions can also be a dictionary of dictionaries if
               dimension names are different for each variable
               (e.g. dimensions['U'], dimensions['V'], etc).
        :param indices: Optional dictionary of indices for each dimension
               to read from file(s), to allow for reading of subset of data.
               Default is to read the full extent of each dimension.
        :param fieldtype: Optional dictionary mapping fields to fieldtypes to be used for UnitConverter.
               (either 'U', 'V', 'Kh_zonal', 'Kh_meridional' or None)
        :param mesh: String indicating the type of mesh coordinates and
               units used during velocity interpolation, see also https://nbviewer.jupyter.org/github/OceanParcels/parcels/blob/master/parcels/examples/tutorial_unitconverters.ipynb:

               1. spherical (default): Lat and lon in degree, with a
                  correction for zonal velocity U near the poles.
               2. flat: No conversion, lat/lon are assumed to be in m.
        :param allow_time_extrapolation: boolean whether to allow for extrapolation
               (i.e. beyond the last available time snapshot)
               Default is False if dimensions includes time, else True
        :param time_periodic: boolean whether to loop periodically over the time component of the FieldSet
               This flag overrides the allow_time_interpolation and sets it to False
        :param deferred_load: boolean whether to only pre-load data (in deferred mode) or
               fully load them (default: True). It is advised to deferred load the data, since in
               that case Parcels deals with a better memory management during particle set execution.
               deferred_load=False is however sometimes necessary for plotting the fields.
        """

        fields = {}
        if 'creation_log' not in kwargs.keys():
            kwargs['creation_log'] = 'from_xarray_dataset'
        for var, name in variables.items():

            # Use dimensions[var] and indices[var] if either of them is a dict of dicts
            dims = dimensions[var] if var in dimensions else dimensions
            inds = indices[var] if (indices and var in indices) else indices

            fields[var] = Field.from_netcdf(None, ds[name], dimensions=dims, indices=inds, grid=None, mesh=mesh,
                                            allow_time_extrapolation=allow_time_extrapolation, var_name=var,
                                            time_periodic=time_periodic, deferred_load=deferred_load, **kwargs)
        u = fields.pop('U', None)
        v = fields.pop('V', None)
        return cls(u, v, fields=fields)

    def get_fields(self):
        """Returns a list of all the :class:`parcels.field.Field` and :class:`parcels.field.VectorField`
        objects associated with this FieldSet"""
        fields = []
        for v in self.__dict__.values():
            if type(v) in [Field, VectorField]:
                if v not in fields:
                    fields.append(v)
            elif type(v) in [NestedField, SummedField]:
                if v not in fields:
                    fields.append(v)
                for v2 in v:
                    if v2 not in fields:
                        fields.append(v2)
        return fields

    def add_constant(self, name, value):
        """Add a constant to the FieldSet. Note that all constants are
        stored as 32-bit floats. While constants can be updated during
        execution in SciPy mode, they can not be updated in JIT mode.

        :param name: Name of the constant
        :param value: Value of the constant (stored as 32-bit float)
        """
        setattr(self, name, value)

    def add_periodic_halo(self, zonal=False, meridional=False, halosize=5):
        """Add a 'halo' to all :class:`parcels.field.Field` objects in a FieldSet,
        through extending the Field (and lon/lat) by copying a small portion
        of the field on one side of the domain to the other.

        :param zonal: Create a halo in zonal direction (boolean)
        :param meridional: Create a halo in meridional direction (boolean)
        :param halosize: size of the halo (in grid points). Default is 5 grid points
        """

        for grid in self.gridset.grids:
            grid.add_periodic_halo(zonal, meridional, halosize)
        for attr, value in iter(self.__dict__.items()):
            if isinstance(value, Field):
                value.add_periodic_halo(zonal, meridional, halosize)

    def write(self, filename):
        """Write FieldSet to NetCDF file using NEMO convention

        :param filename: Basename of the output fileset"""

        if MPI is None or MPI.COMM_WORLD.Get_rank() == 0:
            logger.info("Generating FieldSet output with basename: %s" % filename)

            if hasattr(self, 'U'):
                self.U.write(filename, varname='vozocrtx')
            if hasattr(self, 'V'):
                self.V.write(filename, varname='vomecrty')

            for v in self.get_fields():
                if (v.name != 'U') and (v.name != 'V'):
                    v.write(filename)

    def advancetime(self, fieldset_new):
        """Replace oldest time on FieldSet with new FieldSet
        :param fieldset_new: FieldSet snapshot with which the oldest time has to be replaced"""

        logger.warning_once("Fieldset.advancetime() is deprecated.\n \
                             Parcels deals automatically with loading only 3 time steps simustaneously\
                             such that the total allocated memory remains limited.")

        advance = 0
        for gnew in fieldset_new.gridset.grids:
            gnew.advanced = False

        for fnew in fieldset_new.get_fields():
            if isinstance(fnew, VectorField):
                continue
            f = getattr(self, fnew.name)
            gnew = fnew.grid
            if not gnew.advanced:
                g = f.grid
                advance2 = g.advancetime(gnew)
                if advance2*advance < 0:
                    raise RuntimeError("Some Fields of the Fieldset are advanced forward and other backward")
                advance = advance2
                gnew.advanced = True
            f.advancetime(fnew, advance == 1)

    def computeTimeChunk(self, time, dt):
        """Load a chunk of three data time steps into the FieldSet.
        This is used when FieldSet uses data imported from netcdf,
        with default option deferred_load. The loaded time steps are at or immediatly before time
        and the two time steps immediately following time if dt is positive (and inversely for negative dt)
        :param time: Time around which the FieldSet chunks are to be loaded. Time is provided as a double, relatively to Fieldset.time_origin
        :param dt: time step of the integration scheme
        """
        signdt = np.sign(dt)
        nextTime = np.infty if dt > 0 else -np.infty

        for g in self.gridset.grids:
            g.update_status = 'not_updated'
        for f in self.get_fields():
            if type(f) in [VectorField, NestedField, SummedField] or not f.grid.defer_load:
                continue
            if f.grid.update_status == 'not_updated':
                nextTime_loc = f.grid.computeTimeChunk(f, time, signdt)
            nextTime = min(nextTime, nextTime_loc) if signdt >= 0 else max(nextTime, nextTime_loc)

        for f in self.get_fields():
            if type(f) in [VectorField, NestedField, SummedField] or not f.grid.defer_load or f.dataFiles is None:
                continue
            g = f.grid
            if g.update_status == 'first_updated':  # First load of data
                data = da.empty((g.tdim, g.zdim, g.ydim-2*g.meridional_halo, g.xdim-2*g.zonal_halo), dtype=np.float32)
                loaded_time_indices = range(3)
                for tind in loaded_time_indices:
                    for fb in f.filebuffers:
                        if fb is not None:
                            fb.dataset.close()

                    data = f.computeTimeChunk(data, tind)
                data = f.rescale_and_set_minmax(data)
                f.data = f.reshape(data)
                if not f.chunk_set:
                    f.chunk_setup()
                if len(g.load_chunk) > 0:
                    g.load_chunk = np.where(g.load_chunk == 2, 1, g.load_chunk)
                    g.load_chunk = np.where(g.load_chunk == 3, 0, g.load_chunk)
            elif g.update_status == 'updated':
                data = da.empty((g.tdim, g.zdim, g.ydim-2*g.meridional_halo, g.xdim-2*g.zonal_halo), dtype=np.float32)
                if signdt >= 0:
                    f.filebuffers[0].dataset.close()
                    f.filebuffers[:2] = f.filebuffers[1:]
                    data = f.computeTimeChunk(data, 2)
                else:
<<<<<<< HEAD
                    f.filebuffers[2].dataset.close()
                    f.filebuffers[1:] = f.filebuffers[:2]
                    data = f.computeTimeChunk(data, 0)
                data = f.rescale_and_set_minmax(data)
                if signdt >= 0:
                    data = f.reshape(data)[2:, :]
                    f.data = da.concatenate([f.data[1:, :], data], axis=0)
                else:
                    data = f.reshape(data)[0:1, :]
                    f.data = da.concatenate([data, f.data[:2, :]], axis=0)
                if len(g.load_chunk) > 0:
                    if signdt >= 0:
                        for block_id in range(len(g.load_chunk)):
                            if g.load_chunk[block_id] == 2:
                                if f.data_chunks[block_id] is None:
                                    # file chunks were never loaded.
                                    # happens when field not called by kernel, but shares a grid with another field called by kernel
                                    break
                                block = f.get_block(block_id)
                                f.data_chunks[block_id][:2] = f.data_chunks[block_id][1:]
                                f.data_chunks[block_id][2] = np.array(f.data.blocks[(slice(3),)+block][2])
                    else:
                        for block_id in range(len(g.load_chunk)):
                            if g.load_chunk[block_id] == 2:
                                if f.data_chunks[block_id] is None:
                                    # file chunks were never loaded.
                                    # happens when field not called by kernel, but shares a grid with another field called by kernel
                                    break
                                block = f.get_block(block_id)
                                f.data_chunks[block_id][1:] = f.data_chunks[block_id][:2]
                                f.data_chunks[block_id][0] = np.array(f.data.blocks[(slice(3),)+block][0])
=======
                    f.data[1:, :] = f.data[:2, :]
                    f.loaded_time_indices = [0]
                f.computeTimeChunk(data, f.loaded_time_indices[0])
                f.data[f.loaded_time_indices[0], :] = f.reshape(data)[f.loaded_time_indices[0], :]
            else:
                f.loaded_time_indices = []

            # do built-in computations on data
            for tind in f.loaded_time_indices:
                if f._scaling_factor:
                    f.data[tind, :] *= f._scaling_factor
                f.data[tind, :] = np.where(np.isnan(f.data[tind, :]), 0, f.data[tind, :])
                if f.vmin is not None:
                    f.data[tind, :] = np.where(f.data[tind, :] < f.vmin, 0, f.data[tind, :])
                if f.vmax is not None:
                    f.data[tind, :] = np.where(f.data[tind, :] > f.vmax, 0, f.data[tind, :])
>>>>>>> e8da625e

        # do user-defined computations on fieldset data
        if self.compute_on_defer:
            self.compute_on_defer(self)

        if abs(nextTime) == np.infty or np.isnan(nextTime):  # Second happens when dt=0
            return nextTime
        else:
            nSteps = int((nextTime - time) / dt)
            if nSteps == 0:
                return nextTime
            else:
                return time + nSteps * dt<|MERGE_RESOLUTION|>--- conflicted
+++ resolved
@@ -800,7 +800,6 @@
                     f.filebuffers[:2] = f.filebuffers[1:]
                     data = f.computeTimeChunk(data, 2)
                 else:
-<<<<<<< HEAD
                     f.filebuffers[2].dataset.close()
                     f.filebuffers[1:] = f.filebuffers[:2]
                     data = f.computeTimeChunk(data, 0)
@@ -832,25 +831,6 @@
                                 block = f.get_block(block_id)
                                 f.data_chunks[block_id][1:] = f.data_chunks[block_id][:2]
                                 f.data_chunks[block_id][0] = np.array(f.data.blocks[(slice(3),)+block][0])
-=======
-                    f.data[1:, :] = f.data[:2, :]
-                    f.loaded_time_indices = [0]
-                f.computeTimeChunk(data, f.loaded_time_indices[0])
-                f.data[f.loaded_time_indices[0], :] = f.reshape(data)[f.loaded_time_indices[0], :]
-            else:
-                f.loaded_time_indices = []
-
-            # do built-in computations on data
-            for tind in f.loaded_time_indices:
-                if f._scaling_factor:
-                    f.data[tind, :] *= f._scaling_factor
-                f.data[tind, :] = np.where(np.isnan(f.data[tind, :]), 0, f.data[tind, :])
-                if f.vmin is not None:
-                    f.data[tind, :] = np.where(f.data[tind, :] < f.vmin, 0, f.data[tind, :])
-                if f.vmax is not None:
-                    f.data[tind, :] = np.where(f.data[tind, :] > f.vmax, 0, f.data[tind, :])
->>>>>>> e8da625e
-
         # do user-defined computations on fieldset data
         if self.compute_on_defer:
             self.compute_on_defer(self)
