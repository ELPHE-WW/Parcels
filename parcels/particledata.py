from ctypes import POINTER, Structure
from operator import attrgetter

import numpy as np

from parcels.tools.loggers import logger
from parcels.tools.statuscodes import StatusCode

try:
    from mpi4py import MPI
except ModuleNotFoundError:
    MPI = None
if MPI:
    try:
        from sklearn.cluster import KMeans
    except:
        KMeans = None


def partitionParticlesMPI_default(coords, mpi_size=1):
    """This function takes the coordinates of the particle starting
    positions and returns which MPI process will process each particle.

    Input:

    coords: numpy array with rows of [lon, lat] so that coords.shape[0] is the number of particles and coords.shape[1] is 2.

    mpi_size=1: the number of MPI processes.

    Output:
    mpiProcs: an integer array with values from 0 to mpi_size-1 specifying which MPI job will run which particles. len(mpiProcs) must equal coords.shape[0]
    """
    if KMeans:
        kmeans = KMeans(n_clusters=mpi_size, random_state=0).fit(coords)
        mpiProcs = kmeans.labels_
    else:  # assigning random labels if no KMeans (see https://github.com/OceanParcels/parcels/issues/1261)
        logger.warning_once(
            "sklearn needs to be available if MPI is installed. "
            "See https://docs.oceanparcels.org/en/latest/installation.html#installation-for-developers for more information"
        )
        mpiProcs = np.random.randint(0, mpi_size, size=coords.shape[0])

    return mpiProcs


class ParticleData:
    def __init__(self, pclass, lon, lat, depth, time, lonlatdepth_dtype, pid_orig, ngrid=1, **kwargs):
        """
        Parameters
        ----------
        ngrid :
            number of grids in the fieldset of the overarching ParticleSet - required for initialising the
            field references of the ctypes-link of particles that are allocated
        """
        self._ncount = -1
        self._pu_indicators = None
        self._offset = 0
        self._pclass = None
        self._ptype = None
        self._latlondepth_dtype = np.float32
        self._data = None

        assert pid_orig is not None, "particle IDs are None - incompatible with the ParticleData class. Invalid state."
        pid = pid_orig + pclass.lastID

        self._sorted = np.all(np.diff(pid) >= 0)

        assert (
            depth is not None
        ), "particle's initial depth is None - incompatible with the ParticleData class. Invalid state."
<<<<<<< HEAD
        assert lon.size == lat.size and lon.size == depth.size, "lon, lat, depth don" "t all have the same lenghts."

        assert lon.size == time.size, "time and positions (lon, lat, depth) don" "t have the same lengths."
=======
        assert lon.size == lat.size and lon.size == depth.size, "lon, lat, depth don't all have the same lenghts."

        assert lon.size == time.size, "time and positions (lon, lat, depth) don't have the same lengths."
>>>>>>> fcb5c961

        # If a partitioning function for MPI runs has been passed into the
        # particle creation with the "partition_function" kwarg, retrieve it here.
        # If it has not, assign the default function, partitionParticlesMPI_default()
        partition_function = kwargs.pop("partition_function", partitionParticlesMPI_default)

        for kwvar in kwargs:
            assert (
                lon.size == kwargs[kwvar].size
            ), f"{kwvar} and positions (lon, lat, depth) don't have the same lengths."

        offset = np.max(pid) if (pid is not None) and len(pid) > 0 else -1
        if MPI:
            mpi_comm = MPI.COMM_WORLD
            mpi_rank = mpi_comm.Get_rank()
            mpi_size = mpi_comm.Get_size()

            if lon.size < mpi_size and mpi_size > 1:
                raise RuntimeError("Cannot initialise with fewer particles than MPI processors")

            if mpi_size > 1:
                if partition_function is not False:
                    if (self._pu_indicators is None) or (len(self._pu_indicators) != len(lon)):
                        if mpi_rank == 0:
                            coords = np.vstack((lon, lat)).transpose()
                            self._pu_indicators = partition_function(coords, mpi_size=mpi_size)
                        else:
                            self._pu_indicators = None
                        self._pu_indicators = mpi_comm.bcast(self._pu_indicators, root=0)
                    elif np.max(self._pu_indicators) >= mpi_size:
                        raise RuntimeError("Particle partitions must vary between 0 and the number of mpi procs")
                    lon = lon[self._pu_indicators == mpi_rank]
                    lat = lat[self._pu_indicators == mpi_rank]
                    time = time[self._pu_indicators == mpi_rank]
                    depth = depth[self._pu_indicators == mpi_rank]
                    pid = pid[self._pu_indicators == mpi_rank]
                    for kwvar in kwargs:
                        kwargs[kwvar] = kwargs[kwvar][self._pu_indicators == mpi_rank]
                offset = MPI.COMM_WORLD.allreduce(offset, op=MPI.MAX)

        pclass.setLastID(offset + 1)

        if lonlatdepth_dtype is None:
            self._lonlatdepth_dtype = np.float32
        else:
            self._lonlatdepth_dtype = lonlatdepth_dtype
        assert self._lonlatdepth_dtype in [
            np.float32,
            np.float64,
        ], "lon lat depth precision should be set to either np.float32 or np.float64"
        pclass.set_lonlatdepth_dtype(self._lonlatdepth_dtype)
        self._pclass = pclass

        self._ptype = pclass.getPType()
        self._data = {}
        initialised = set()

        self._ncount = len(lon)

        for v in self.ptype.variables:
            if v.name in ["xi", "yi", "zi", "ti"]:
                self._data[v.name] = np.empty((len(lon), ngrid), dtype=v.dtype)
            else:
                self._data[v.name] = np.empty(self._ncount, dtype=v.dtype)

        if lon is not None and lat is not None:
            # Initialise from lists of lon/lat coordinates
            assert self._ncount == len(lon) and self._ncount == len(
                lat
            ), "Size of ParticleSet does not match length of lon and lat."

            # mimic the variables that get initialised in the constructor
            self._data["lat"][:] = lat
            self._data["lat_nextloop"][:] = lat
            self._data["lon"][:] = lon
            self._data["lon_nextloop"][:] = lon
            self._data["depth"][:] = depth
            self._data["depth_nextloop"][:] = depth
            self._data["time"][:] = time
            self._data["time_nextloop"][:] = time
            self._data["id"][:] = pid
            self._data["obs_written"][:] = 0

            # special case for exceptions which can only be handled from scipy
            self._data["exception"] = np.empty(self._ncount, dtype=object)

            initialised |= {
                "lat",
                "lat_nextloop",
                "lon",
                "lon_nextloop",
                "depth",
                "depth_nextloop",
                "time",
                "time_nextloop",
                "id",
                "obs_written",
            }

            # any fields that were provided on the command line
            for kwvar, kwval in kwargs.items():
                if not hasattr(pclass, kwvar):
                    raise RuntimeError(f"Particle class does not have Variable {kwvar}")
                self._data[kwvar][:] = kwval
                initialised.add(kwvar)

            # initialise the rest to their default values
            for v in self.ptype.variables:
                if v.name in initialised:
                    continue

                if isinstance(v.initial, attrgetter):
                    self._data[v.name][:] = v.initial(self)
                else:
                    self._data[v.name][:] = v.initial

                initialised.add(v.name)
        else:
            raise ValueError("Latitude and longitude required for generating ParticleSet")

    def __del__(self):
        pass

    @property
    def pu_indicators(self):
        """
        The 'pu_indicator' is an [array or dictionary]-of-indicators, where each indicator entry tells per item
        (i.e. particle) in the ParticleData instance to which processing unit (PU) in a parallelised setup it belongs to.
        """
        return self._pu_indicators

    @property
    def pclass(self):
        """Class type of the particles allocated and managed in this ParticleData instance."""
        return self._pclass

    @property
    def ptype(self):
        """
        'ptype' returns an instance of the particular type of class 'ParticleType' of the particle class of the particles
        in this ParticleData instance.

        basically:
        pytpe -> pclass().getPType()
        """
        return self._ptype

    @property
    def lonlatdepth_dtype(self):
        """
        'lonlatdepth_dtype' stores the numeric data type that is used to represent the lon, lat and depth of a particle.
        This can be either 'float32' (default) or 'float64'
        """
        return self._lonlatdepth_dtype

    @property
    def data(self):
        """'data' is a reference to the actual 'bare bone'-storage of the particle data."""
        return self._data

    def __len__(self):
        """Return the length, in terms of 'number of elements, of a ParticleData instance."""
        return self._ncount

    def iterator(self):
        return ParticleDataIterator(self)

    def __iter__(self):
        """Return an Iterator that allows for forward iteration over the elements in the ParticleData (e.g. `for p in pset:`)."""
        return self.iterator()

    def __getitem__(self, index):
        """Get a particle object from the ParticleData instance based on its index."""
        return self.get_single_by_index(index)

    def __getattr__(self, name):
        """
        Access a single property of all particles.

        Parameters
        ----------
        name : str
            Name of the property to access
        """
        for v in self.ptype.variables:
            if v.name == name and name in self._data:
                return self._data[name]
        return False

    def get_single_by_index(self, index):
        """Get a particle object from the ParticleData instance based on its index."""
        assert type(index) in [
            int,
            np.int32,
            np.intp,
        ], f"Trying to get a particle by index, but index {index} is not a 32-bit integer - invalid operation."
        return ParticleDataAccessor(self, index)

    def add_same(self, same_class):
        """Add another ParticleData instance to this ParticleData instance. This is done by concatenating both instances."""
        assert (
            same_class is not None
        ), f"Trying to add another {type(self)} to this one, but the other one is None - invalid operation."
        assert type(same_class) is type(self)

        if same_class._ncount == 0:
            return

        if self._ncount == 0:
            self._data = same_class._data
            self._ncount = same_class._ncount
            return

        # Determine order of concatenation and update the sorted flag
        if self._sorted and same_class._sorted and self._data["id"][0] > same_class._data["id"][-1]:
            for d in self._data:
                self._data[d] = np.concatenate((same_class._data[d], self._data[d]))
            self._ncount += same_class._ncount
        else:
            if not (same_class._sorted and self._data["id"][-1] < same_class._data["id"][0]):
                self._sorted = False
            for d in self._data:
                self._data[d] = np.concatenate((self._data[d], same_class._data[d]))
            self._ncount += same_class._ncount

    def __iadd__(self, instance):
        """Perform an incremental addition of ParticleData instances, such to allow a += b."""
        self.add_same(instance)
        return self

    def remove_single_by_index(self, index):
        """Remove a particle from the ParticleData instance based on its index."""
        assert type(index) in [
            int,
            np.int32,
            np.intp,
        ], f"Trying to remove a particle by index, but index {index} is not a 32-bit integer - invalid operation."

        for d in self._data:
            self._data[d] = np.delete(self._data[d], index, axis=0)

        self._ncount -= 1

    def remove_multi_by_indices(self, indices):
        """Remove particles from the ParticleData instance based on their indices."""
        assert (
            indices is not None
        ), "Trying to remove particles by their ParticleData instance indices, but the index list is None - invalid operation."
        assert (
            type(indices) in [list, dict, np.ndarray]
        ), "Trying to remove particles by their indices, but the index container is not a valid Python-collection - invalid operation."
        if type(indices) is not dict:
            assert (
                len(indices) == 0 or type(indices[0]) in [int, np.int32, np.intp]
            ), "Trying to remove particles by their index, but the index type in the Python collection is not a 32-bit integer - invalid operation."
        else:
            assert (
                len(list(indices.values())) == 0 or type(list(indices.values())[0]) in [int, np.int32, np.intp]
            ), "Trying to remove particles by their index, but the index type in the Python collection is not a 32-bit integer - invalid operation."
        if type(indices) is dict:
            indices = list(indices.values())

        for d in self._data:
            self._data[d] = np.delete(self._data[d], indices, axis=0)

        self._ncount -= len(indices)

    def cstruct(self):
        """Return the ctypes mapping of the particle data."""

        class CParticles(Structure):
            _fields_ = [(v.name, POINTER(np.ctypeslib.as_ctypes_type(v.dtype))) for v in self._ptype.variables]

        def flatten_dense_data_array(vname):
            data_flat = self._data[vname].view()
            data_flat.shape = -1
            return np.ctypeslib.as_ctypes(data_flat)

        cdata = [flatten_dense_data_array(v.name) for v in self._ptype.variables]
        cstruct = CParticles(*cdata)
        return cstruct

    def _to_write_particles(self, pd, time):
        """Return the Particles that need to be written at time: if particle.time is between time-dt/2 and time+dt (/2)"""
        return np.where(
            (
                np.less_equal(time - np.abs(pd["dt"] / 2), pd["time"], where=np.isfinite(pd["time"]))
                & np.greater_equal(time + np.abs(pd["dt"] / 2), pd["time"], where=np.isfinite(pd["time"]))
                | ((np.isnan(pd["dt"])) & np.equal(time, pd["time"], where=np.isfinite(pd["time"])))
            )
            & (np.isfinite(pd["id"]))
            & (np.isfinite(pd["time"]))
        )[0]

    def getvardata(self, var, indices=None):
        if indices is None:
            return self._data[var]
        else:
            try:
                return self._data[var][indices]
            except:  # Can occur for zero-length ParticleSets
                return None

    def setvardata(self, var, index, val):
        self._data[var][index] = val

    def setallvardata(self, var, val):
        self._data[var][:] = val

    def set_variable_write_status(self, var, write_status):
        """Method to set the write status of a Variable

        Parameters
        ----------
        var :
            Name of the variable (string)
        write_status :
            Write status of the variable (True, False or 'once')
        """
        var_changed = False
        for v in self._ptype.variables:
            if v.name == var:
                v.to_write = write_status
                var_changed = True
        if not var_changed:
            raise SyntaxError(f"Could not change the write status of {var}, because it is not a Variable name")


class ParticleDataAccessor:
    """Wrapper that provides access to particle data, as if interacting with the particle itself.

    Parameters
    ----------
    pcoll :
        ParticleData that the particle belongs to.
    index :
        The index at which the data for the particle is stored in the corresponding data arrays of the ParticleData instance.
    """

    _pcoll = None
    _index = 0

    def __init__(self, pcoll, index):
        """Initializes the ParticleDataAccessor to provide access to one specific particle."""
        self._pcoll = pcoll
        self._index = index

    def __getattr__(self, name):
        """
        Get the value of an attribute of the particle.

        Parameters
        ----------
        name : str
            Name of the requested particle attribute.

        Returns
        -------
        any
            The value of the particle attribute in the underlying data array.
        """
        if name in self.__dict__.keys():
            result = self.__getattribute__(name)
        elif name in type(self).__dict__.keys():
            result = object.__getattribute__(self, name)
        else:
            result = self._pcoll.data[name][self._index]
        return result

    def __setattr__(self, name, value):
        """
        Set the value of an attribute of the particle.

        Parameters
        ----------
        name : str
            Name of the particle attribute.
        value : any
            Value that will be assigned to the particle attribute in the underlying data array.
        """
        if name in self.__dict__.keys():
            self.__setattr__(name, value)
        elif name in type(self).__dict__.keys():
            object.__setattr__(self, name, value)
        else:
            self._pcoll.data[name][self._index] = value

    def getPType(self):
        return self._pcoll.ptype

    def __repr__(self):
        time_string = "not_yet_set" if self.time is None or np.isnan(self.time) else f"{self.time:f}"
        str = "P[%d](lon=%f, lat=%f, depth=%f, " % (self.id, self.lon, self.lat, self.depth)
        for var in self._pcoll.ptype.variables:
            if var.name in [
                "lon_nextloop",
                "lat_nextloop",
                "depth_nextloop",
                "time_nextloop",
            ]:  # TODO check if time_nextloop is needed (or can work with time-dt?)
                continue
            if var.to_write is not False and var.name not in ["id", "lon", "lat", "depth", "time"]:
                str += f"{var.name}={getattr(self, var.name):f}, "
        return str + f"time={time_string})"

    def delete(self):
        """Signal the particle for deletion."""
        self.state = StatusCode.Delete


class ParticleDataIterator:
    """Iterator for looping over the particles in the ParticleData.

    Parameters
    ----------
    pcoll :
        ParticleData that stores the particles.
    subset :
        Subset of indices to iterate over.
    """

    def __init__(self, pcoll, subset=None):
        if subset is not None:
            if len(subset) > 0 and type(subset[0]) not in [int, np.int32, np.intp]:
                raise TypeError(
                    "Iteration over a subset of particles in the particleset requires a list or numpy array of indices (of type int or np.int32)."
                )
            self._indices = subset
            self.max_len = len(subset)
        else:
            self.max_len = len(pcoll)
            self._indices = range(self.max_len)

        self._pcoll = pcoll
        self._index = 0

    def __len__(self):
        return len(self._indices)

    def __getitem__(self, items):
        return ParticleDataAccessor(self._pcoll, self._indices[items])

    def __iter__(self):
        """Return the iterator itself."""
        return self

    def __next__(self):
        """Return a ParticleDataAccessor for the next particle in the ParticleData instance."""
        if self._index < self.max_len:
            self.p = ParticleDataAccessor(self._pcoll, self._indices[self._index])
            self._index += 1
            return self.p

        raise StopIteration<|MERGE_RESOLUTION|>--- conflicted
+++ resolved
@@ -68,15 +68,9 @@
         assert (
             depth is not None
         ), "particle's initial depth is None - incompatible with the ParticleData class. Invalid state."
-<<<<<<< HEAD
-        assert lon.size == lat.size and lon.size == depth.size, "lon, lat, depth don" "t all have the same lenghts."
-
-        assert lon.size == time.size, "time and positions (lon, lat, depth) don" "t have the same lengths."
-=======
         assert lon.size == lat.size and lon.size == depth.size, "lon, lat, depth don't all have the same lenghts."
 
         assert lon.size == time.size, "time and positions (lon, lat, depth) don't have the same lengths."
->>>>>>> fcb5c961
 
         # If a partitioning function for MPI runs has been passed into the
         # particle creation with the "partition_function" kwarg, retrieve it here.
