--- conflicted
+++ resolved
@@ -99,11 +99,6 @@
     x = 3. * (1. / 1.852 / 60)  # 3 km offset from boundary
     y = (grid.U.lat[0] + x, grid.U.lat[-1] - x)  # latitude range, including offsets
     pset = ParticleSet.from_line(grid, size=npart, pclass=MyParticle, start=(x, y[0]), finish=(x, y[1]))
-<<<<<<< HEAD
-    for particle in pset:
-        particle.p_start = grid.P[0., particle.lon, particle.lat, particle.depth]
-=======
->>>>>>> 6c2cf33a
 
     if verbose:
         print("Initial particle positions:\n%s" % pset)
